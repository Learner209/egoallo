--- conflicted
+++ resolved
@@ -1,8 +1,6 @@
 {
 	"files": [
 		{
-<<<<<<< HEAD
-=======
 			"path": "src/egoallo/data/amass_dataset.py",
 			"bookmarks": [
 				{
@@ -13,7 +11,6 @@
 			]
 		},
 		{
->>>>>>> ab2c956c
 			"path": "src/egoallo/scripts/aria_inference.py",
 			"bookmarks": [
 				{
