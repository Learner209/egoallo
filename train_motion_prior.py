"""Training script for EgoAllo diffusion model using HuggingFace accelerate."""

import os


from egoallo.inference_utils import load_runtime_config

os.environ["OMP_NUM_THREADS"] = "1"
os.environ["OPENBLAS_NUM_THREADS"] = "1"
os.environ["MKL_NUM_THREADS"] = "1"
os.environ["VECLIB_MAXIMUM_THREADS"] = "1"
os.environ["NUMEXPR_NUM_THREADS"] = "1"

import dataclasses
import shutil
from pathlib import Path
import time

import sys
from unittest.mock import patch

import torch.optim.lr_scheduler
import torch.utils.data
import tyro
import yaml
from accelerate import Accelerator, DataLoaderConfiguration
from accelerate.utils import ProjectConfiguration
from loguru import logger


# Install hook before importing any modules you want to typecheck
# with install_import_hook("egoallo", "typeguard.typechecked"):
from egoallo import network, training_loss, training_utils
from egoallo.data import make_batch_collator, build_dataset
from egoallo.config.train.train_config import EgoAlloTrainConfig

import wandb
from torch.amp import autocast
import datetime
import tempfile
from egoallo.config.inference.inference_defaults import InferenceConfig
from egoallo.scripts.test import TestRunner
import numpy as np


def get_experiment_dir(experiment_name: str, version: int = 0) -> Path:
    """Creates a directory to put experiment files in, suffixed with a version
    number. Similar to PyTorch lightning."""
    # Use timestamp if experiment name not specified
    if not experiment_name:
        experiment_name = datetime.datetime.now().strftime("%Y%m%d_%H%M%S")

    experiment_dir = (
        Path(__file__).absolute().parent
        / "experiments"
        / experiment_name
        / f"v{version}"
    )
    if experiment_dir.exists():
        return get_experiment_dir(experiment_name, version + 1)
    else:
        return experiment_dir


def run_training(
    config: EgoAlloTrainConfig,
    restore_checkpoint_dir: Path | None = None,
    debug_mode: bool = False,
) -> None:
    # Set up experiment directory + HF accelerate.
    # We're getting to manage logging, checkpoint directories, etc manually,
    # and just use `accelerate` for distibuted training.

    if debug_mode:
        breakpoint()

    if restore_checkpoint_dir:
        config: EgoAlloTrainConfig = load_runtime_config(restore_checkpoint_dir)
        config.batch_size = 64  # FIXME: this is a temporary fix to distill a large model trained on thecluster to local machine.
        # experiment_dir =  restore_checkpoint_dir.parent
        experiment_dir = get_experiment_dir(config.experiment_name)
    else:
        experiment_dir = get_experiment_dir(config.experiment_name)
        assert not experiment_dir.exists()

    config.experiment_dir = experiment_dir

    accelerator = Accelerator(
        project_config=ProjectConfiguration(project_dir=str(experiment_dir)),
        dataloader_config=DataLoaderConfiguration(split_batches=True),
    )

    # Initialize wandb instead of tensorboardX
    if accelerator.is_main_process:
        wandb.init(
            project="egoallo",
            name=config.experiment_name
            or datetime.datetime.now().strftime("%Y%m%d_%H%M%S"),
            config=dataclasses.asdict(config),
            dir=str(experiment_dir),
        )

        # Save experiment files
        experiment_dir.mkdir(exist_ok=True, parents=True)
<<<<<<< HEAD
        (experiment_dir / "git_commit.txt").write_text(
            training_utils.get_git_commit_hash(),
        )
        (experiment_dir / "git_diff.txt").write_text(training_utils.get_git_diff())
        (experiment_dir / "run_config.yaml").write_text(yaml.dump(config))
        (experiment_dir / "model_config.yaml").write_text(yaml.dump(config.model))
=======
        if not (experiment_dir / "git_commit.txt").exists():
            (experiment_dir / "git_commit.txt").write_text(
                training_utils.get_git_commit_hash()
            )
        if not (experiment_dir / "git_diff.txt").exists():
            (experiment_dir / "git_diff.txt").write_text(training_utils.get_git_diff())
        if not (experiment_dir / "run_config.yaml").exists():
            (experiment_dir / "run_config.yaml").write_text(yaml.dump(config))
        if not (experiment_dir / "model_config.yaml").exists():
            (experiment_dir / "model_config.yaml").write_text(yaml.dump(config.model))
>>>>>>> e2a99516

    device = accelerator.device

    if accelerator.is_main_process:
        training_utils.ipdb_safety_net()

        # Save various things that might be useful.
        experiment_dir.mkdir(exist_ok=True, parents=True)
<<<<<<< HEAD
        (experiment_dir / "git_commit.txt").write_text(
            training_utils.get_git_commit_hash(),
        )
        (experiment_dir / "git_diff.txt").write_text(training_utils.get_git_diff())
        (experiment_dir / "run_config.yaml").write_text(yaml.dump(config))
        (experiment_dir / "model_config.yaml").write_text(yaml.dump(config.model))
=======

        if not (experiment_dir / "git_commit.txt").exists():
            (experiment_dir / "git_commit.txt").write_text(
                training_utils.get_git_commit_hash()
            )
        if not (experiment_dir / "git_diff.txt").exists():
            (experiment_dir / "git_diff.txt").write_text(training_utils.get_git_diff())
        if not (experiment_dir / "run_config.yaml").exists():
            (experiment_dir / "run_config.yaml").write_text(yaml.dump(config))
        if not (experiment_dir / "model_config.yaml").exists():
            (experiment_dir / "model_config.yaml").write_text(yaml.dump(config.model))
>>>>>>> e2a99516

        # source_code_log_dir = experiment_dir / "logs"

        # llogger = setup_logger(output=None, name=__name__)
        # make_source_code_snapshot(source_code_log_dir, logger=llogger)

        # Write logs to file.
        logger.add(experiment_dir / "trainlog.log", rotation="100 MB")

    # Setup.
    model = network.EgoDenoiser(
        config.model,
        modality_dims=config.denoising.fetch_modality_dict(config.model.include_hands),
    )

    train_loader = torch.utils.data.DataLoader(
        dataset=build_dataset(cfg=config)(config=config),
        batch_size=config.batch_size,
        shuffle=True,
        num_workers=config.num_workers,
        persistent_workers=config.num_workers > 0,
        pin_memory=True,
        collate_fn=make_batch_collator(config),
        drop_last=True,
    )

    optim = torch.optim.AdamW(  # type: ignore
        model.parameters(),
        lr=config.learning_rate,
        weight_decay=config.weight_decay,
    )
    scheduler = torch.optim.lr_scheduler.LambdaLR(
        optim,
        lr_lambda=lambda step: min(1.0, step / config.warmup_steps),
    )

    # HF accelerate setup. We use this for parallelism, etc!
    model, train_loader, optim, scheduler = accelerator.prepare(
        model,
        train_loader,
        optim,
        scheduler,
    )
    accelerator.register_for_checkpointing(scheduler)

    # Restore an existing model checkpoint.
    if restore_checkpoint_dir is not None:
        accelerator.load_state(str(restore_checkpoint_dir))

    # Get the initial step count.
    if restore_checkpoint_dir is not None and restore_checkpoint_dir.name.startswith(
        "checkpoint_",
    ):
        step = int(restore_checkpoint_dir.name.partition("_")[2])
    else:
        step = int(scheduler.state_dict()["last_epoch"])
        assert step == 0 or restore_checkpoint_dir is not None, step

    # Save an initial checkpoint. Not a big deal but currently this has an
    # off-by-one error, in that `step` means something different in this
    # checkpoint vs the others.
    accelerator.save_state(str(experiment_dir / f"checkpoints_{step}"))

    # Run training loop!
    loss_helper = training_loss.TrainingLossComputer(config.loss, device=device)
    loop_metrics_gen = training_utils.loop_metric_generator(counter_init=step)
    prev_checkpoint_path: Path | None = None
    training_start_time = time.time()
    batch_start_time = time.time()
    epoch_start_time = time.time()
    epoch_time = time.time() - epoch_start_time
    epoch = 0

    while True:
        for idx, train_batch in enumerate(train_loader):
            # Record batch loading time
            batch_load_time = time.time() - batch_start_time
            batch_start_time = time.time()

            loop_metrics = next(loop_metrics_gen)
            step = loop_metrics.counter

            if step >= config.max_steps:
                break

            with autocast(device_type=device.type, dtype=torch.float32):
                loss, log_outputs = loss_helper.compute_denoising_loss(
                    model,
                    unwrapped_model=accelerator.unwrap_model(model),
                    train_config=config,
                    train_batch=train_batch,
                )

            # Add learning rate to outputs
            log_outputs["learning_rate"] = scheduler.get_last_lr()[0]

            # Wrap optimization steps in debug_mode check
            if not debug_mode:
                accelerator.backward(loss)
                if accelerator.sync_gradients:
                    accelerator.clip_grad_norm_(
                        model.parameters(),
                        config.max_grad_norm,
                    )
                optim.step()
                scheduler.step()
                optim.zero_grad(set_to_none=True)

            if not accelerator.is_main_process:
                continue

            if step % 200 == 0:
                log_msg = (
                    f"step: {step} ({loop_metrics.iterations_per_sec:.2f} it/sec)"
                    f" epoch: {epoch} (time: {epoch_time:.1f}s)"
                    f" time: {loop_metrics.time_elapsed:.1f}s"
                    f" gpus: {loop_metrics.num_gpus}"
                    f" batch/gpu: {loop_metrics.per_gpu_batch_size}"
                    f" total_batch: {loop_metrics.total_batch_size}"
                    f" gpu_util: {[f'{u:.1f}%' for u in loop_metrics.gpu_utilization]}"
                    f" gpu_mem: {[f'{m:.1f}GB' for m in loop_metrics.gpu_memory_used]}"
                    f" lr: {scheduler.get_last_lr()[0]:.7f}"
                    f" loss: {loss.item():.6f}"
                )

                # Add all loss terms from log_outputs
                for key, value in log_outputs.items():
                    if key.startswith("loss_term/"):
                        # Extract term name after loss_term/
                        term_name = key.split("/")[-1]
                        # Add formatted loss term
                        log_msg += f" {term_name}: {value:.6f}"

                logger.info(log_msg)
                # Log metrics to wandb
                wandb.log(
                    {
                        "train/loss": loss.item(),
                        "train/learning_rate": scheduler.get_last_lr()[0],
                        "train/epoch": epoch,
                        "train/step": step,
                        "performance/batch_load_time_ms": batch_load_time * 1000,
                        "system/gpu_utilization": {
                            f"gpu_{i}": util
                            for i, util in enumerate(loop_metrics.gpu_utilization)
                        },
                        "system/gpu_memory_used": {
                            f"gpu_{i}": mem
                            for i, mem in enumerate(loop_metrics.gpu_memory_used)
                        },
                        "system/total_batch_size": loop_metrics.total_batch_size,
                        "system/per_gpu_batch_size": loop_metrics.per_gpu_batch_size,
                        "system/num_gpus": loop_metrics.num_gpus,
                        "time/batch_time_ms": loop_metrics.batch_time * 1000,
                        "time/iterations_per_sec": loop_metrics.iterations_per_sec,
                        "time/epoch_time": epoch_time,
                        "time/total_time": time.time() - training_start_time,
                    },
                    step=step,
                )

                # Add individual loss terms
                for key, value in log_outputs.items():
                    if key.startswith("loss_term/"):
                        term_name = key.split("/")[-1]
                        wandb.log({f"losses/{term_name}": value}, step=step)

                # Add gradient norms if not in debug mode
                if not debug_mode and step % 400 == 0:
                    total_grad_norm = 0.0
                    param_norm = 0.0
                    for p in model.parameters():
                        if p.grad is not None:
                            param_norm += p.norm(2).item() ** 2
                            grad_norm = p.grad.norm(2).item() ** 2
                            total_grad_norm += grad_norm

                    wandb.log(
                        {
                            "gradients/total_grad_norm": np.sqrt(total_grad_norm),
                            "gradients/param_norm": np.sqrt(param_norm),
                            "gradients/grad_to_param_ratio": np.sqrt(total_grad_norm)
                            / (np.sqrt(param_norm) + 1e-8),
                        },
                        step=step,
                    )

                # Log model parameter statistics periodically
                if step % 2000 == 0:
                    for name, param in model.named_parameters():
                        if param.requires_grad:
                            wandb.log(
                                {
                                    f"parameters/{name}/mean": param.mean().item(),
                                    f"parameters/{name}/std": param.std().item(),
                                    f"parameters/{name}/norm": param.norm().item(),
                                },
                                step=step,
                            )
            # Checkpointing
            steps_to_save = 1e4
            if step % steps_to_save == 0:
                # Save checkpoint.
                checkpoint_path = experiment_dir / f"checkpoints_{step}"
                accelerator.save_state(str(checkpoint_path))
                logger.info(f"Saved checkpoint to {checkpoint_path}")

                # Keep checkpoints from only every 100k steps
                if prev_checkpoint_path is not None:
                    shutil.rmtree(prev_checkpoint_path)
                prev_checkpoint_path = None if step == 0 else checkpoint_path

            # Evaluation
            steps_to_eval = 1e4
            if step % steps_to_eval == 0:
                # if step % steps_to_eval == 0 and step != 0:
                # Create temporary directory for evaluation outputs
                with tempfile.TemporaryDirectory() as temp_dir:
                    # Create inference config for evaluation
                    inference_config = InferenceConfig(
                        checkpoint_dir=experiment_dir / f"checkpoints_{step}",
                        output_dir=Path(temp_dir),
                        device=device,
                        visualize_traj=False,  # Don't generate videos during training
                        compute_metrics=True,
                        skip_eval_confirm=True,
                        use_mean_body_shape=False,  # use_mean_body_shape would fail assertion
                    )

                    # Run evaluatin
                    try:
                        test_runner = TestRunner(inference_config)
                        # TODO: just for debugging.
                        # test_runner.denoiser = accelerator.unwrap_model(model)
                        metrics = test_runner.run()

                        assert metrics is not None
                        # Log summary metrics to wandb
                        for metric_name, metric_stats in metrics.summary.items():
                            for stat_name, stat_value in metric_stats.items():
                                wandb.log(
                                    {f"eval/{metric_name}/{stat_name}": stat_value},
                                    step=step,
                                )
                                logger.info(
                                    f"Step {step}, Loss: {log_outputs['train_loss']:.6f}, Eval: {metric_name} {stat_name}: {stat_value:.4f}",
                                )

                    except Exception as e:
                        logger.error(f"Evaluation failed at step {step}: {str(e)}")
                        logger.exception("Detailed error:")

                del checkpoint_path

        if step >= config.max_steps:
            break

        # End of epoch
        epoch += 1
        epoch_time = time.time() - epoch_start_time
        # if accelerator.is_main_process:
        #     logger.info(f"Epoch {epoch} completed in {epoch_time:.1f} seconds")
        epoch_start_time = time.time()

    # Finish wandb run
    if accelerator.is_main_process:
        wandb.finish()


<<<<<<< HEAD
def test_run_training_cli():
    # Store original argv
    original_argv = sys.argv.copy()

    try:
        # Create test config directly instead of using CLI args
        test_config = EgoAlloTrainConfig(
            batch_size=64,
            experiment_name="test_experiment",
            learning_rate=1e-4,
            dataset_hdf5_path=Path(
                "./data/amass_rich_hps/processed_amass_rich_hps.hdf5",
            ),
            dataset_files_path=Path(
                "./data/amass_rich_hps/processed_amass_rich_hps.txt",
            ),
            mask_ratio=0.0,
            splits=("train", "val"),
            joint_cond_mode="absrel",
            use_fourier_in_masked_joints=False,
            random_sample_mask_ratio=True,
            data_collate_fn="TensorOnlyDataclassBatchCollator",
        )

        # Mock wandb to prevent actual wandb initialization
        with patch("wandb.init"), patch("wandb.log"), patch("wandb.finish"):
            # Run the main function
            run_training(test_config)

    finally:
        # Restore original argv
        sys.argv = original_argv


=======
>>>>>>> e2a99516
if __name__ == "__main__":
    tyro.cli(run_training)<|MERGE_RESOLUTION|>--- conflicted
+++ resolved
@@ -16,8 +16,6 @@
 from pathlib import Path
 import time
 
-import sys
-from unittest.mock import patch
 
 import torch.optim.lr_scheduler
 import torch.utils.data
@@ -72,7 +70,9 @@
     # and just use `accelerate` for distibuted training.
 
     if debug_mode:
-        breakpoint()
+        import builtins
+
+        builtins.breakpoint()  # noqa
 
     if restore_checkpoint_dir:
         config: EgoAlloTrainConfig = load_runtime_config(restore_checkpoint_dir)
@@ -102,17 +102,9 @@
 
         # Save experiment files
         experiment_dir.mkdir(exist_ok=True, parents=True)
-<<<<<<< HEAD
-        (experiment_dir / "git_commit.txt").write_text(
-            training_utils.get_git_commit_hash(),
-        )
-        (experiment_dir / "git_diff.txt").write_text(training_utils.get_git_diff())
-        (experiment_dir / "run_config.yaml").write_text(yaml.dump(config))
-        (experiment_dir / "model_config.yaml").write_text(yaml.dump(config.model))
-=======
         if not (experiment_dir / "git_commit.txt").exists():
             (experiment_dir / "git_commit.txt").write_text(
-                training_utils.get_git_commit_hash()
+                training_utils.get_git_commit_hash(),
             )
         if not (experiment_dir / "git_diff.txt").exists():
             (experiment_dir / "git_diff.txt").write_text(training_utils.get_git_diff())
@@ -120,7 +112,6 @@
             (experiment_dir / "run_config.yaml").write_text(yaml.dump(config))
         if not (experiment_dir / "model_config.yaml").exists():
             (experiment_dir / "model_config.yaml").write_text(yaml.dump(config.model))
->>>>>>> e2a99516
 
     device = accelerator.device
 
@@ -129,18 +120,10 @@
 
         # Save various things that might be useful.
         experiment_dir.mkdir(exist_ok=True, parents=True)
-<<<<<<< HEAD
-        (experiment_dir / "git_commit.txt").write_text(
-            training_utils.get_git_commit_hash(),
-        )
-        (experiment_dir / "git_diff.txt").write_text(training_utils.get_git_diff())
-        (experiment_dir / "run_config.yaml").write_text(yaml.dump(config))
-        (experiment_dir / "model_config.yaml").write_text(yaml.dump(config.model))
-=======
 
         if not (experiment_dir / "git_commit.txt").exists():
             (experiment_dir / "git_commit.txt").write_text(
-                training_utils.get_git_commit_hash()
+                training_utils.get_git_commit_hash(),
             )
         if not (experiment_dir / "git_diff.txt").exists():
             (experiment_dir / "git_diff.txt").write_text(training_utils.get_git_diff())
@@ -148,7 +131,6 @@
             (experiment_dir / "run_config.yaml").write_text(yaml.dump(config))
         if not (experiment_dir / "model_config.yaml").exists():
             (experiment_dir / "model_config.yaml").write_text(yaml.dump(config.model))
->>>>>>> e2a99516
 
         # source_code_log_dir = experiment_dir / "logs"
 
@@ -418,42 +400,5 @@
         wandb.finish()
 
 
-<<<<<<< HEAD
-def test_run_training_cli():
-    # Store original argv
-    original_argv = sys.argv.copy()
-
-    try:
-        # Create test config directly instead of using CLI args
-        test_config = EgoAlloTrainConfig(
-            batch_size=64,
-            experiment_name="test_experiment",
-            learning_rate=1e-4,
-            dataset_hdf5_path=Path(
-                "./data/amass_rich_hps/processed_amass_rich_hps.hdf5",
-            ),
-            dataset_files_path=Path(
-                "./data/amass_rich_hps/processed_amass_rich_hps.txt",
-            ),
-            mask_ratio=0.0,
-            splits=("train", "val"),
-            joint_cond_mode="absrel",
-            use_fourier_in_masked_joints=False,
-            random_sample_mask_ratio=True,
-            data_collate_fn="TensorOnlyDataclassBatchCollator",
-        )
-
-        # Mock wandb to prevent actual wandb initialization
-        with patch("wandb.init"), patch("wandb.log"), patch("wandb.finish"):
-            # Run the main function
-            run_training(test_config)
-
-    finally:
-        # Restore original argv
-        sys.argv = original_argv
-
-
-=======
->>>>>>> e2a99516
 if __name__ == "__main__":
     tyro.cli(run_training)