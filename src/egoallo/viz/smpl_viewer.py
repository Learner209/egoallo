--- conflicted
+++ resolved
@@ -1,4 +1,5 @@
 from __future__ import annotations
+
 # ! On some systems, EGL does not start properly if OpenGL was already initialized, that's why it's better
 # ! to keep EGLContext import on top
 # NOTE: this is a hack to make the import work, should spend time to investigate why this is happening.
@@ -18,37 +19,15 @@
 from tqdm import tqdm
 from videoio import VideoWriter
 
-<<<<<<< HEAD
-=======
 
 from egoallo.fncsmpl import (
-    SE3,
-    SO3,
-    SmplhModel,
-    SmplhShaped,
     SmplhShapedAndPosed,
-    SmplMesh,
 )
-from egoallo.fncsmpl_extensions import get_T_world_cpf
 from egoallo.viz.utils import create_skeleton_point_cloud
->>>>>>> e2a99516
 
 if TYPE_CHECKING:
     from egoallo.fncsmpl import SmplhModel
     from egoallo.types import DenoiseTrajType
-
-<<<<<<< HEAD
-# On some systems, EGL does not start properly if OpenGL was already initialized, that's why it's better
-# to keep EGLContext import on top
-from third_party.cloudrender.cloudrender.libegl import EGLContext
-from .utils import blend_with_background
-from dataclasses import dataclass
-from typing import Tuple
-from OpenGL import GL as gl
-from egoallo.utils.setup_logger import setup_logger
-=======
-
->>>>>>> e2a99516
 
 
 VIZ_UTILS_IMPORT = True
@@ -159,7 +138,6 @@
             gl.glEnable(gl.GL_BLEND)
 
 
-
 class SMPLViewer(BaseRenderer):
     """
     SMPL model viewer with scene support.
@@ -182,16 +160,10 @@
         """
         super().__init__(config or RendererConfig())
 
-        
         # Initialize scene components
         self.scene = Scene()
-<<<<<<< HEAD
-        self.scene_path = scene_path or Path(
+        self.scene_obj = scene_obj or Path(
             "./assets/cloudrender/test_assets/MPI_Etage6.zip",
-=======
-        self.scene_obj = scene_obj or Path(
-            "./assets/cloudrender/test_assets/MPI_Etage6.zip"
->>>>>>> e2a99516
         )
 
         # Initialize instance variables
@@ -208,7 +180,7 @@
         # Setup rendering components
         self._setup_camera()
         self._setup_scene()
-        
+
         self._setup_lighting()
         self._setup_smpl_renderer()
 
@@ -239,13 +211,17 @@
         self.vis_kpts_render.generate_shadows = False
         # self.vis_kpts_render.draw_shadows = False
         self.vis_kpts_render.init_context()
-        self.vis_kpts_render.set_overlay_color(np.array([0, 255, 0, 255], dtype=np.uint8))
+        self.vis_kpts_render.set_overlay_color(
+            np.array([0, 255, 0, 255], dtype=np.uint8),
+        )
 
         self.invis_kpts_render = AnimatablePointcloud(camera=self.camera)
         self.invis_kpts_render.generate_shadows = False
         # self.invis_kpts_render.draw_shadows = False
         self.invis_kpts_render.init_context()
-        self.invis_kpts_render.set_overlay_color(np.array([255, 0, 0, 255], dtype=np.uint8))
+        self.invis_kpts_render.set_overlay_color(
+            np.array([255, 0, 0, 255], dtype=np.uint8),
+        )
 
         # Load scene mesh if available
         if isinstance(self.scene_obj, Path):
@@ -268,7 +244,7 @@
         self.shadow_map = self.scene.add_dirlight_with_shadow(
             light=self.light,
             shadowmap_texsize=(1024, 1024),  # Increased resolution
-            shadowmap_worldsize=(4., 4., 10.),  # Larger area
+            shadowmap_worldsize=(4.0, 4.0, 10.0),  # Larger area
             shadowmap_center=np.array([0.0, 0.0, 1.0]).tolist(),  # Centered on subject
         )
 
@@ -294,22 +270,17 @@
         output_path: str = "output.mp4",
     ) -> None:
         """Render SMPL sequence to video using denoised trajectory data."""
-<<<<<<< HEAD
-        assert denoised_traj.R_world_root.dim() == 3, (
+        assert traj.R_world_root.dim() == 3, (
             "The batch size should be zero when visualizing."
         )
-        device = body_model.weights.device
-=======
-        assert (
-            traj.R_world_root.dim() == 3
-        ), "The batch size should be zero when visualizing."
-        assert traj.metadata.stage == "postprocessed", "The trajectory should be postprocessed before visualization."
+        assert traj.metadata.stage == "postprocessed", (
+            "The trajectory should be postprocessed before visualization."
+        )
         # device = body_model.weights.device
         device = torch.device("cpu")
 
         traj = traj.to(device)
         body_model = body_model.to(device)
->>>>>>> e2a99516
 
         # Prepare SMPL sequence
         # denoised_traj = denoised_traj
@@ -319,13 +290,8 @@
             traj.t_world_root,
         ).parameters()
 
-<<<<<<< HEAD
-        denoised_traj = denoised_traj.map(
+        traj = traj.map(
             lambda x: x.unsqueeze(0),
-=======
-        traj = traj.map(
-            lambda x: x.unsqueeze(0)
->>>>>>> e2a99516
         )  # prepend a new axis to incorporate changes in `apply_to_body` function.
         posed: SmplhShapedAndPosed = traj.apply_to_body(body_model)
         posed = posed.map(
@@ -359,28 +325,42 @@
 
         vis_kpts_seq = []
         invis_kpts_seq = []
-        
-        if traj.metadata.dataset_type == "AriaDataset" or traj.metadata.dataset_type == "EgoExoDataset":
+
+        if traj.metadata.dataset_type in ("AriaDataset", "EgoExoDataset"):
             seq_len = traj.metadata.aux_joints_wrt_world_placeholder.shape[1]
             jnts = traj.metadata.aux_joints_wrt_world_placeholder[0, :, :].cpu().numpy()
-            vis_masks = traj.metadata.aux_visible_joints_mask_placeholder[0, :].cpu().numpy() if traj.metadata.aux_visible_joints_mask_placeholder is not None else np.ones_like(jnts[..., 0], dtype=bool)
+            vis_masks = (
+                traj.metadata.aux_visible_joints_mask_placeholder[0, :].cpu().numpy()
+                if traj.metadata.aux_visible_joints_mask_placeholder is not None
+                else np.ones_like(jnts[..., 0], dtype=bool)
+            )
             in_smplh_flag = False
-        elif traj.metadata.dataset_type == "AdaptiveAmassHdf5Dataset" or traj.metadata.dataset_type == "VanillaAmassHdf5Dataset":
+        elif traj.metadata.dataset_type in (
+            "AdaptiveAmassHdf5Dataset",
+            "VanillaAmassHdf5Dataset",
+        ):
             seq_len = traj.joints_wrt_world.shape[0]
             jnts = traj.joints_wrt_world.cpu().numpy()
-            vis_masks = traj.visible_joints_mask.cpu().numpy() if traj.visible_joints_mask is not None else np.ones_like(jnts[..., 0], dtype=bool)
+            vis_masks = (
+                traj.visible_joints_mask.cpu().numpy()
+                if traj.visible_joints_mask is not None
+                else np.ones_like(jnts[..., 0], dtype=bool)
+            )
             in_smplh_flag = True
         else:
             raise ValueError(f"Unknown dataset type: {traj.metadata.dataset_type}")
 
         for i in range(seq_len):
             # Get joints and visibility mask for this frame
-            _jnt = jnts[i] # [J, 3]
-            _vis_m = vis_masks[i] # [J]
-            
+            _jnt = jnts[i]  # [J, 3]
+            _vis_m = vis_masks[i]  # [J]
+
             # Create skeleton point cloud by sampling points along bones
-            
-            (visible_skeleton_points, visible_skeleton_colors), (invisible_skeleton_points, invisible_skeleton_colors) = create_skeleton_point_cloud(
+
+            (
+                (visible_skeleton_points, visible_skeleton_colors),
+                (invisible_skeleton_points, invisible_skeleton_colors),
+            ) = create_skeleton_point_cloud(
                 joints_wrt_world=_jnt,
                 visible_joints_mask=_vis_m,
                 # input_smplh=False,
@@ -388,33 +368,31 @@
                 num_samples_per_bone=100,
                 return_colors=True,
             )
-            
+
             # # Create colors array for skeleton points
             # colors = np.tile(
             #     np.array([255, 0, 0, 255], dtype=np.uint8),
             #     (skeleton_points.shape[0], 1)
             # )  # [num_points, 4]
-            
-            vis_kpts_seq.append({
-                "vertices": visible_skeleton_points,
-                "colors": visible_skeleton_colors,
-            })
-            invis_kpts_seq.append({
-                "vertices": invisible_skeleton_points,
-                "colors": invisible_skeleton_colors,
-            })
-      
-
+
+            vis_kpts_seq.append(
+                {
+                    "vertices": visible_skeleton_points,
+                    "colors": visible_skeleton_colors,
+                },
+            )
+            invis_kpts_seq.append(
+                {
+                    "vertices": invisible_skeleton_points,
+                    "colors": invisible_skeleton_colors,
+                },
+            )
 
         # Setup SMPL renderer
         # import ipdb; ipdb.set_trace()
         self.smpl_renderer.set_sequence(
-<<<<<<< HEAD
-            sequence,
+            motion_sequence,
             default_frame_time=1 / self.config.fps,
-=======
-            motion_sequence, default_frame_time=1 / self.config.fps
->>>>>>> e2a99516
         )
         self.smpl_renderer.set_material(0.3, 1, 0, 0)
         self.scene.add_object(self.smpl_renderer)
@@ -423,15 +401,16 @@
         #     vis_kpts_seq, default_frame_time=1 / self.config.fps
         # )
         self.vis_kpts_render.set_sequence(
-            vis_kpts_seq, default_frame_time=1 / self.config.fps
+            vis_kpts_seq,
+            default_frame_time=1 / self.config.fps,
         )
         self.invis_kpts_render.set_sequence(
-            invis_kpts_seq, default_frame_time=1 / self.config.fps
+            invis_kpts_seq,
+            default_frame_time=1 / self.config.fps,
         )
         # self.scene.add_object(self.keypoint_renderer)
         self.scene.add_object(self.vis_kpts_render)
         self.scene.add_object(self.invis_kpts_render)
-
 
         # Camera looks from behind and slightly above
         camera_offset = SE3.from_rotation_and_translation(
@@ -487,7 +466,6 @@
         self.vis_kpts_render.set_current_frame(frame_idx)
         self.invis_kpts_render.set_current_frame(frame_idx)
 
-
         current_smpl_params = self.smpl_renderer.params_sequence[
             self.smpl_renderer.current_sequence_frame_ind
         ]
@@ -586,6 +564,6 @@
         body_model: SMPL body model for mesh generation
         output_path: Path to save the output video
     """
-    
+
     viewer = SMPLViewer(**kwargs)
     viewer.render_sequence(denoised_traj, body_model, output_path)