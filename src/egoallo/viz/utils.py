import numpy as np

<<<<<<< HEAD
=======
from jaxtyping import Float, Bool, Array, jaxtyped
import typeguard
import numpy as np
from typing import Optional
from egoallo.mapping import EGOEXO4D_BODYPOSE_KINTREE_PARENTS, EGOEXO4D_EGOPOSE_BODYPOSE_MAPPINGS, SMPLH_TO_EGOEXO4D_BODYPOSE_INDICES, SMPLH_KINTREE
>>>>>>> e2a99516

def blend_with_background(image: np.ndarray, background_color: tuple) -> np.ndarray:
    """Blend RGBA image with solid background color."""
    if image.shape[2] != 4:
        return image

    alpha = image[:, :, 3:4] / 255.0
    background = np.ones_like(image[:, :, :3]) * np.array(background_color) * 255
    blended = image[:, :, :3] * alpha + background * (1 - alpha)
<<<<<<< HEAD
    return blended.astype(np.uint8)
=======
    return blended.astype(np.uint8) 

@jaxtyped(typechecker=typeguard.typechecked)
def create_skeleton_point_cloud(
    joints_wrt_world: Float[np.ndarray, "num_joints 3"],
    visible_joints_mask: Bool[np.ndarray, "num_joints"], 
    input_smplh: bool = False,
    num_samples_per_bone: int = 100,
    return_colors: Optional[bool] = False
) -> tuple[Float[np.ndarray, "num_points 3"], Float[np.ndarray, "num_points 3"]] | Float[np.ndarray, "num_points 3"]:
    """Create a point cloud representing the skeleton by densely sampling along bones.
    
    Args:
        joints_wrt_world: Joint positions in world coordinates, shape [num_joints, 3]
        visible_joints_mask: Boolean mask indicating valid joints, shape [num_joints]
        input_smplh: If True, input uses SMPLH convention (52 joints), otherwise COCO (17 joints)
        num_samples_per_bone: Number of points to sample along each bone
        return_colors: If True, returns colors for points (green=valid, red=invalid)
    
    Returns:
        points: Sampled 3D points forming the skeleton, shape [num_points, 3]
        colors: Optional point colors, shape [num_points, 3]
    """
    # Verify input dimensions based on convention
    if input_smplh:
        assert joints_wrt_world.shape[0] == 22, f"SMPLH joints should have 22 joints, got {joints_wrt_world.shape[0]}"
        # SMPLH kinematic tree (parent indices for each joint)
        # Only includes body joints, not hand joints
        kintree = SMPLH_KINTREE
    else:
        assert joints_wrt_world.shape[0] == 17, f"COCO joints should have 17 joints, got {joints_wrt_world.shape[0]}"
        # COCO kinematic tree (parent indices for each joint)
        kintree = EGOEXO4D_BODYPOSE_KINTREE_PARENTS 

    # Initialize list to store sampled points and colors
    vis_pts = []
    invis_pts = []
    visc = [] if return_colors else None
    invisc = [] if return_colors else None
    
    # Define colors
    green = np.array([0, 255, 0]).astype(np.uint8)
    red = np.array([0, 255, 0]).astype(np.uint8)
    
    # Iterate through kinematic tree
    for joint_idx, parent_idx in enumerate(kintree):
        if parent_idx == -1:
            continue
            
        # Get joint positions
        start = joints_wrt_world[parent_idx]
        end = joints_wrt_world[joint_idx]
        
        # Skip if either contains NaN
        if np.isnan(start).any() or np.isnan(end).any():
            continue
            
        # Get validity of both joints
        start_valid = visible_joints_mask[parent_idx]
        end_valid = visible_joints_mask[joint_idx]

        # Sample points along bone
        for t in np.linspace(0, 1, num_samples_per_bone):
            point = start + t * (end - start)
            if start_valid and end_valid:
                vis_pts.append(point)
                if return_colors:
                    visc.append(green)
            elif not start_valid and not end_valid:
                invis_pts.append(point)
                if return_colors:
                    invisc.append(red)
            else:
                if (start_valid and t > 0.5) or (end_valid and t <= 0.5):
                    invis_pts.append(point)
                    if return_colors:
                        invisc.append(red)
                else:
                    vis_pts.append(point)
                    if return_colors:
                        visc.append(green)
            
    if len(vis_pts) == 0:
        vis_ret = (np.zeros((0,3)), np.zeros((0,3))) if return_colors else np.zeros((0,3))
    else:
        vis_ret = (np.stack(vis_pts), np.stack(visc)) if return_colors else np.stack(vis_pts)
    
    if len(invis_pts) == 0:
        invis_ret = (np.zeros((0,3)), np.zeros((0,3))) if return_colors else np.zeros((0,3))
    else:
        invis_ret = (np.stack(invis_pts), np.stack(invisc)) if return_colors else np.stack(invis_pts)

    return vis_ret, invis_ret
>>>>>>> e2a99516
<|MERGE_RESOLUTION|>--- conflicted
+++ resolved
@@ -1,13 +1,10 @@
 import numpy as np
 
-<<<<<<< HEAD
-=======
-from jaxtyping import Float, Bool, Array, jaxtyped
+from jaxtyping import Float, Bool, jaxtyped
 import typeguard
-import numpy as np
 from typing import Optional
-from egoallo.mapping import EGOEXO4D_BODYPOSE_KINTREE_PARENTS, EGOEXO4D_EGOPOSE_BODYPOSE_MAPPINGS, SMPLH_TO_EGOEXO4D_BODYPOSE_INDICES, SMPLH_KINTREE
->>>>>>> e2a99516
+from egoallo.mapping import EGOEXO4D_BODYPOSE_KINTREE_PARENTS, SMPLH_KINTREE
+
 
 def blend_with_background(image: np.ndarray, background_color: tuple) -> np.ndarray:
     """Blend RGBA image with solid background color."""
@@ -17,66 +14,71 @@
     alpha = image[:, :, 3:4] / 255.0
     background = np.ones_like(image[:, :, :3]) * np.array(background_color) * 255
     blended = image[:, :, :3] * alpha + background * (1 - alpha)
-<<<<<<< HEAD
     return blended.astype(np.uint8)
-=======
-    return blended.astype(np.uint8) 
+
 
 @jaxtyped(typechecker=typeguard.typechecked)
 def create_skeleton_point_cloud(
     joints_wrt_world: Float[np.ndarray, "num_joints 3"],
-    visible_joints_mask: Bool[np.ndarray, "num_joints"], 
+    visible_joints_mask: Bool[np.ndarray, "num_joints"],
     input_smplh: bool = False,
     num_samples_per_bone: int = 100,
-    return_colors: Optional[bool] = False
-) -> tuple[Float[np.ndarray, "num_points 3"], Float[np.ndarray, "num_points 3"]] | Float[np.ndarray, "num_points 3"]:
+    return_colors: Optional[bool] = False,
+) -> (
+    tuple[Float[np.ndarray, "num_points 3"], Float[np.ndarray, "num_points 3"]]
+    | Float[np.ndarray, "num_points 3"]
+):
     """Create a point cloud representing the skeleton by densely sampling along bones.
-    
+
     Args:
         joints_wrt_world: Joint positions in world coordinates, shape [num_joints, 3]
         visible_joints_mask: Boolean mask indicating valid joints, shape [num_joints]
         input_smplh: If True, input uses SMPLH convention (52 joints), otherwise COCO (17 joints)
         num_samples_per_bone: Number of points to sample along each bone
         return_colors: If True, returns colors for points (green=valid, red=invalid)
-    
+
     Returns:
         points: Sampled 3D points forming the skeleton, shape [num_points, 3]
         colors: Optional point colors, shape [num_points, 3]
     """
     # Verify input dimensions based on convention
     if input_smplh:
-        assert joints_wrt_world.shape[0] == 22, f"SMPLH joints should have 22 joints, got {joints_wrt_world.shape[0]}"
+        assert joints_wrt_world.shape[0] == 22, (
+            f"SMPLH joints should have 22 joints, got {joints_wrt_world.shape[0]}"
+        )
         # SMPLH kinematic tree (parent indices for each joint)
         # Only includes body joints, not hand joints
         kintree = SMPLH_KINTREE
     else:
-        assert joints_wrt_world.shape[0] == 17, f"COCO joints should have 17 joints, got {joints_wrt_world.shape[0]}"
+        assert joints_wrt_world.shape[0] == 17, (
+            f"COCO joints should have 17 joints, got {joints_wrt_world.shape[0]}"
+        )
         # COCO kinematic tree (parent indices for each joint)
-        kintree = EGOEXO4D_BODYPOSE_KINTREE_PARENTS 
+        kintree = EGOEXO4D_BODYPOSE_KINTREE_PARENTS
 
     # Initialize list to store sampled points and colors
     vis_pts = []
     invis_pts = []
     visc = [] if return_colors else None
     invisc = [] if return_colors else None
-    
+
     # Define colors
     green = np.array([0, 255, 0]).astype(np.uint8)
     red = np.array([0, 255, 0]).astype(np.uint8)
-    
+
     # Iterate through kinematic tree
     for joint_idx, parent_idx in enumerate(kintree):
         if parent_idx == -1:
             continue
-            
+
         # Get joint positions
         start = joints_wrt_world[parent_idx]
         end = joints_wrt_world[joint_idx]
-        
+
         # Skip if either contains NaN
         if np.isnan(start).any() or np.isnan(end).any():
             continue
-            
+
         # Get validity of both joints
         start_valid = visible_joints_mask[parent_idx]
         end_valid = visible_joints_mask[joint_idx]
@@ -101,16 +103,25 @@
                     vis_pts.append(point)
                     if return_colors:
                         visc.append(green)
-            
+
     if len(vis_pts) == 0:
-        vis_ret = (np.zeros((0,3)), np.zeros((0,3))) if return_colors else np.zeros((0,3))
+        vis_ret = (
+            (np.zeros((0, 3)), np.zeros((0, 3))) if return_colors else np.zeros((0, 3))
+        )
     else:
-        vis_ret = (np.stack(vis_pts), np.stack(visc)) if return_colors else np.stack(vis_pts)
-    
+        vis_ret = (
+            (np.stack(vis_pts), np.stack(visc)) if return_colors else np.stack(vis_pts)
+        )
+
     if len(invis_pts) == 0:
-        invis_ret = (np.zeros((0,3)), np.zeros((0,3))) if return_colors else np.zeros((0,3))
+        invis_ret = (
+            (np.zeros((0, 3)), np.zeros((0, 3))) if return_colors else np.zeros((0, 3))
+        )
     else:
-        invis_ret = (np.stack(invis_pts), np.stack(invisc)) if return_colors else np.stack(invis_pts)
+        invis_ret = (
+            (np.stack(invis_pts), np.stack(invisc))
+            if return_colors
+            else np.stack(invis_pts)
+        )
 
-    return vis_ret, invis_ret
->>>>>>> e2a99516
+    return vis_ret, invis_ret