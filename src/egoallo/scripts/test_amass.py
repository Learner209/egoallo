--- conflicted
+++ resolved
@@ -12,11 +12,7 @@
 from egoallo import fncsmpl, fncsmpl_extensions
 from egoallo.data.amass import AdaptiveAmassHdf5Dataset, EgoAmassHdf5Dataset
 from egoallo.data.dataclass import collate_dataclass, EgoTrainingData
-<<<<<<< HEAD
-from egoallo.network import EgoDenoiser, EgoDenoiseTraj
-=======
 from egoallo.network import EgoDenoiser, EgoDenoiseTraj, EgoDenoiserConfig
->>>>>>> adf7466f
 
 from egoallo.config.inference.inference_defaults import InferenceConfig
 from egoallo.evaluation.body_evaluator import BodyEvaluator
@@ -26,13 +22,10 @@
 from egoallo.sampling import run_sampling_with_masked_data, run_sampling_with_stitching
 from egoallo import transforms as tf
 from egoallo.training_utils import ipdb_safety_net
-<<<<<<< HEAD
 
 from typing import TYPE_CHECKING
 if TYPE_CHECKING:
     from egoallo.config.train.train_config import EgoAlloTrainConfig
-=======
->>>>>>> adf7466f
 
 logger = setup_logger(output="logs/test", name=__name__)
 
@@ -114,17 +107,10 @@
     batch: EgoTrainingData,
     seq_idx: int,
     denoiser_network: EgoDenoiser,
-<<<<<<< HEAD
-    train_config: EgoAlloTrainConfig,
-    body_model: fncsmpl.SmplhModel,
-    device: torch.device,
-    inference_config: InferenceConfig
-=======
     body_model: fncsmpl.SmplhModel,
     device: torch.device,
     inference_config: InferenceConfig,
     model_config: EgoDenoiserConfig,
->>>>>>> adf7466f
 ) -> Tuple[EgoTrainingData, EgoDenoiseTraj, EgoTrainingData]:
     """Process a single sequence to generate predictions.
     
@@ -132,16 +118,9 @@
         batch: Input batch containing sequences
         seq_idx: Index of sequence to process
         denoiser_network: Denoising network
-<<<<<<< HEAD
-        train_config: Training configuration
-        body_model: SMPL-H body model
-        device: Device to run computation on
-        inference_config: Test configuration
-=======
         body_model: SMPL-H body model
         device: Device to run computation on
         config: Test configuration
->>>>>>> adf7466f
         
     Returns:
         Tuple containing (gt_ego_data, traj, denoised_ego_data)
@@ -182,10 +161,6 @@
         ),
         mask=torch.ones_like(batch.contacts[seq_idx:seq_idx+1, :].squeeze(0), dtype=torch.bool),
         hand_quats=batch.hand_quats.squeeze(0).cpu() if batch.hand_quats is not None else None,
-<<<<<<< HEAD
-=======
-        visible_joints=None,
->>>>>>> adf7466f
         visible_joints_mask=None,
     )
 
@@ -195,11 +170,7 @@
         Ts_world_cpf=Ts_world_cpf,
         contacts=contacts,
         betas=betas,
-<<<<<<< HEAD
         mask_ratio=train_config.mask_ratio
-=======
-        mask_ratio=model_config.mask_ratio
->>>>>>> adf7466f
     )
 
     # Run sampling with masked data
@@ -245,7 +216,6 @@
         body_quats=body_quats,
         left_hand_quats=left_hand_quats,
         right_hand_quats=right_hand_quats,
-<<<<<<< HEAD
     )
     T_world_cpf = fncsmpl_extensions.get_T_world_cpf_from_root_pose(fk_outputs, T_world_root)
 
@@ -308,67 +278,6 @@
         for pt_file in output_dir.glob("*.pt"):
             pt_file.unlink()
     
-=======
-    )
-    T_world_cpf = fncsmpl_extensions.get_T_world_cpf_from_root_pose(fk_outputs, T_world_root)
-
-    denoised_ego_data = EgoTrainingData(
-        T_world_root=T_world_root.squeeze(0).cpu(),
-        contacts=denoised_traj.contacts.squeeze(0).cpu(),
-        betas=denoised_traj.betas.squeeze(0).cpu(),
-        joints_wrt_world=fk_outputs.Ts_world_joint.squeeze(0).cpu(),
-        body_quats=SO3.from_matrix(denoised_traj.body_rotmats).wxyz.cpu()[:, :, :21, :].cpu().squeeze(0), #denoised_traj.body_quats.cpu(),
-        T_world_cpf=T_world_cpf.cpu().squeeze(0),
-        height_from_floor=T_world_cpf[..., 6:7].cpu().squeeze(0),
-        T_cpf_tm1_cpf_t=(
-            tf.SE3(T_world_cpf[:-1, :]).inverse() @ tf.SE3(T_world_cpf[1:, :])
-        ).parameters().cpu().squeeze(0),
-        joints_wrt_cpf=(
-            # unsqueeze so both shapes are (timesteps, joints, dim)
-            tf.SE3(T_world_cpf[0, 1:, None, :]).inverse()
-            @ fk_outputs.Ts_world_joint[0, 1:, :21, 4:7].to(T_world_cpf.device)
-        ),
-        mask=torch.ones_like(denoised_traj.contacts[0, :], dtype=torch.bool),
-        hand_quats=None,
-        visible_joints=None,
-        visible_joints_mask=None,
-    )
-
-    return gt_ego_data, denoised_traj, denoised_ego_data
-def main(inference_config: InferenceConfig) -> None:
-    device = torch.device(inference_config.device)
-    
-    # Initialize model and dataset
-    try:
-        denoiser_network, model_config = load_denoiser(inference_config.checkpoint_dir)
-        denoiser_network = denoiser_network.to(device)
-        runtime_config = load_runtime_config(inference_config.checkpoint_dir)
-        body_model = fncsmpl.SmplhModel.load(runtime_config.smplh_npz_path).to(device)
-        
-        runtime_config.dataset_slice_strategy = "full_sequence"
-        test_dataset = EgoAmassHdf5Dataset(runtime_config, cache_files=False)
-        test_dataloader = DataLoader(
-            test_dataset,
-            batch_size=1,
-            shuffle=False,
-            num_workers=1,
-            collate_fn=collate_dataclass,
-            drop_last=False
-        )
-    except Exception as e:
-        logger.error(f"Failed to initialize model/dataset: {str(e)}")
-        raise
-
-    # Create output directories
-    assert inference_config.output_dir is not None
-    output_dir = Path(inference_config.output_dir)
-    
-    # Clear output directory if it exists
-    if output_dir.exists():
-        for pt_file in output_dir.glob("*.pt"):
-            pt_file.unlink()
-    
->>>>>>> adf7466f
     output_dir.mkdir(exist_ok=True, parents=True)
 
     # Test loop 
@@ -380,11 +289,7 @@
         for seq_idx in range(batch.T_world_cpf.shape[0]):
             # try:
             gt_ego_data, denoised_traj, denoised_ego_data = process_sequence(
-<<<<<<< HEAD
-                batch, seq_idx, denoiser_network, train_config, body_model, device, inference_config
-=======
                 batch, seq_idx, denoiser_network, body_model, device, inference_config, model_config
->>>>>>> adf7466f
             )
             
             # Save visualizations if requested
@@ -413,11 +318,7 @@
         logger.info("\nComputing evaluation metrics...")
         try:
             evaluator = BodyEvaluator(
-<<<<<<< HEAD
                 body_model_path=train_config.smplh_npz_path,
-=======
-                body_model_path=runtime_config.smplh_npz_path,
->>>>>>> adf7466f
                 device=device
             )
             
