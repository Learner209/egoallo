"""Training loss configuration and computation."""
import dataclasses
<<<<<<< HEAD
from typing import Literal, NamedTuple, Union, Tuple, Dict, Optional
=======
from typing import Literal, Union, Tuple
>>>>>>> 5d835a2d

import torch
from torch import Tensor
import torch.utils.data
from torch._dynamo import OptimizedModule
from torch.nn.parallel import DistributedDataParallel
<<<<<<< HEAD
from diffusers import DDPMScheduler
from jaxtyping import Bool, Float, Int
=======
from torch.cuda.amp import autocast
>>>>>>> 5d835a2d

from .data.amass import EgoTrainingData
from .fncsmpl import forward_kinematics
from .network import EgoDenoiseTraj
from .transforms import SO3
from .motion_diffusion_pipeline import MotionUNet
from . import network

class MotionLosses(NamedTuple):
    """Container for all loss components."""
    betas_loss: Tensor      # Loss on SMPL shape parameters
    body_rot6d_loss: Tensor # Loss on body joint rotations
    contacts_loss: Tensor   # Loss on contact states
    # hand_rot6d_loss: Tensor # Loss on hand joint rotations (if enabled)
    # fk_loss: Tensor        # Forward kinematics loss
    # foot_skating_loss: Tensor  # Foot skating prevention loss
    # velocity_loss: Tensor   # Joint velocity smoothness loss
    total_loss: Tensor     # Weighted sum of all losses

@dataclasses.dataclass(frozen=True)
class TrainingLossConfig:
    """Configuration for training losses."""
    
    # Dropout probability for conditional inputs
    cond_dropout_prob: float = 0.0
    
    # Use uniform weights (1.0) for all beta coefficients
    beta_coeff_weights: tuple[float, ...] = tuple(1.0 for _ in range(16))
    
    # Individual loss component weights with uniform weighting
    loss_weights: dict[str, float] = dataclasses.field(
<<<<<<< HEAD
        default_factory=lambda: {
            "body_rot6d": 1.0,    # Primary rotation loss
            "betas": 0.1,         # Body shape parameters 
            "contacts": 0.1,      # Contact states
            "hand_rot6d": 0.0,    # Hand rotation loss
            "fk": 0.0,           # Forward kinematics (disabled)
            "foot_skating": 0.0,  # Foot skating prevention (disabled)
            "velocity": 0.0       # Velocity consistency (disabled)
        }
=======
        default_factory={
            "betas": 0.0,
            "body_rotmats": 1.0,
            "contacts": 0.0,
            # We don't have many hands in the AMASS dataset...
            "hand_rotmats": 0.00,
        }.copy
>>>>>>> 5d835a2d
    )
    
    # Loss weighting strategy
    weight_loss_by_t: Literal["emulate_eps_pred"] = "emulate_eps_pred"
    """Weights to apply to the loss at each noise level."""

class MotionLossComputer:
    """Improved loss computer with better stability and convergence."""
    
    def __init__(self, config: TrainingLossConfig, device: torch.device, scheduler: DDPMScheduler):
        self.config = config
        self.device = device
        self.scheduler = scheduler
        
        # Initialize loss weights with validation
        # self._validate_and_normalize_weights()
        
    def _validate_and_normalize_weights(self):
        """Validate and normalize loss weights to prevent dominance."""
        total = sum(self.config.loss_weights.values())
        if total == 0:
            raise ValueError("At least one loss weight must be non-zero")
        
        # Normalize weights if needed
        if total > 1:
            self.config.loss_weights = {
                k: v/total for k, v in self.config.loss_weights.items()
            }

    def compute_snr_weights(self, t: Int[Tensor, "b"]) -> Float[Tensor, "b"]:
        """Compute SNR-based weights for timesteps."""
        alpha_t = self.scheduler.alphas_cumprod[t]
        snr = alpha_t / (1 - alpha_t)
        weights = snr / (snr + 1.0 + 1e-8)
        return weights

<<<<<<< HEAD
    def weight_and_mask_loss(
=======
    def compute_rotation_loss(
        self,
        pred_rot6d: torch.Tensor,  # (B, T, J, 6)
        target_rot6d: torch.Tensor,  # (B, T, J, 6)
        t: torch.Tensor,  # (B,)
        mask: torch.Tensor,  # (B, T)
        return_per_joint: bool = False
    ) -> Union[torch.Tensor, Tuple[torch.Tensor, torch.Tensor]]:
        """Compute weighted geodesic rotation loss between predicted and target 6D rotations.
        
        Args:
            pred_rot6d: Predicted 6D rotations with shape (batch, time, joints, 6)
            target_rot6d: Target 6D rotations with shape (batch, time, joints, 6) 
            t: Timesteps for diffusion weighting with shape (batch,)
            mask: Binary mask indicating valid frames with shape (batch, time)
            return_per_joint: Whether to return per-joint losses
            
        Returns:
            Total weighted geodesic rotation loss if return_per_joint=False
            Tuple of (total loss, per-joint losses) if return_per_joint=True
        """
        # Convert 6D rotation representation to SO3 objects
        pred_rot_so3 = SO3.from_rot6d(pred_rot6d)  # (B, T, J)
        target_rot_so3 = SO3.from_rot6d(target_rot6d)  # (B, T, J)
        
        # Compute geodesic distance between rotations
        rot_loss = pred_rot_so3.log() - target_rot_so3.log()  # (B, T, J, 3)
        rot_loss = torch.norm(rot_loss, dim=-1)  # (B, T, J)
        
        # Apply timestep-dependent weighting using weight_and_mask_loss
        weighted_loss = self.weight_and_mask_loss(
            rot_loss,
            t,
            mask,
            reduction='none'  # Keep per-joint dimension
        )  # (B, J)
        
        if return_per_joint:
            # Return both total loss and per-joint losses
            total_loss = weighted_loss.mean()
            return total_loss, weighted_loss
        
        # Return only total loss
        return weighted_loss.mean()

    def weight_and_mask_loss(
        self,
        loss_per_step: Float[Tensor, "b t d"],
        t: torch.Tensor,  # Added parameter for timestep weights
        bt_mask: Bool[Tensor, "b t"],
        bt_mask_sum: Int[Tensor, ""] | None = None,
        reduction: str = 'mean'
    ) -> Float[Tensor, ""] | Float[Tensor, "b d"]:
        """Weight and mask per-timestep losses (squared errors).
        
        Args:
            loss_per_step: Per-step losses with shape (batch, time, dim)
            t: Timesteps for diffusion weighting with shape (batch,)
            bt_mask: Binary mask with shape (batch, time)
            bt_mask_sum: Optional pre-computed mask sum
            reduction: Either 'mean' or 'none' to control output format
            
        Returns:
            Weighted and masked loss, either scalar or per-batch/dim tensor
        """
        batch, time, d = loss_per_step.shape
        assert bt_mask.shape == (batch, time)
        
        weight_t = self.weight_t[t].to(loss_per_step.device)
        assert weight_t.shape == (batch,)
        
        if bt_mask_sum is None:
            bt_mask_sum = torch.sum(bt_mask)

        # Mean across d axis
        per_step = torch.mean(loss_per_step, dim=-1) if reduction == 'mean' else loss_per_step
        
        # Sum across t axis
        per_batch = torch.sum(per_step * bt_mask, dim=-1)
        
        # Weight by timestep
        weighted = per_batch * weight_t
        
        if reduction == 'mean':
            # Sum across b axis and normalize
            return torch.sum(weighted) / bt_mask_sum
        else:
            # Return per-batch/dim losses
            return weighted

    @autocast()
    def compute_denoising_loss(
>>>>>>> 5d835a2d
        self,
        loss_per_step: Float[Tensor, "b t *d"],
        t: Int[Tensor, "b"],
        bt_mask: Optional[Bool[Tensor, "b t"]] = None,
        bt_mask_sum: Optional[Int[Tensor, ""]] = None,
        reduction: str = 'mean'
    ) -> Float[Tensor, "..."]:
        """Apply timestep-dependent weighting and masking to loss values."""
        weights = self.compute_snr_weights(t)
        
        # Reshape weights to match the dimensions of loss_per_step
        weights = weights.view(*weights.shape, *([1] * (loss_per_step.dim() - 1)))
        
        weighted_loss = weights * loss_per_step  # (B, T, *)
        
        if bt_mask is not None:
            # Expand bt_mask to match the dimensions of weighted_loss
            expanded_bt_mask = bt_mask.view(*bt_mask.shape, *([1] * (loss_per_step.dim() - 2)))
            expanded_bt_mask = expanded_bt_mask.expand_as(weighted_loss)
            weighted_loss = weighted_loss * expanded_bt_mask  # (B, T, *)
            
            if reduction == 'mean':
                mask_sum = bt_mask_sum if bt_mask_sum is not None else expanded_bt_mask.sum()
                return weighted_loss.sum() / mask_sum
                
        if reduction == 'mean':
            return weighted_loss.mean()
            
        return weighted_loss.sum(dim=1)

    def compute_rotation_loss(
        self,
        pred_rot6d: torch.Tensor,  # (B, T, J, 6)
        target_rot6d: torch.Tensor,  # (B, T, J, 6)
        t: torch.Tensor,  # (B,)
        mask: torch.Tensor,  # (B, T)
        return_per_joint: bool = False
    ) -> Union[torch.Tensor, Tuple[torch.Tensor, torch.Tensor]]:
        """Compute weighted geodesic rotation loss between predicted and target 6D rotations.
        
        Args:
            pred_rot6d: Predicted 6D rotations with shape (batch, time, joints, 6)
            target_rot6d: Target 6D rotations with shape (batch, time, joints, 6) 
            t: Timesteps for diffusion weighting with shape (batch,)
            mask: Binary mask indicating valid frames with shape (batch, time)
            return_per_joint: Whether to return per-joint losses
            
        Returns:
<<<<<<< HEAD
            Total weighted geodesic rotation loss if return_per_joint=False
            Tuple of (total loss, per-joint losses) if return_per_joint=True
        """
        # Convert 6D rotation representation to SO3 objects
        pred_rot_so3 = SO3.from_rot6d(pred_rot6d)  # (B, T, J)
        target_rot_so3 = SO3.from_rot6d(target_rot6d)  # (B, T, J)
        
        # Compute geodesic distance between rotations
        rot_loss = pred_rot_so3.log() - target_rot_so3.log()  # (B, T, J, 3)
        rot_loss = torch.norm(rot_loss, dim=-1)  # (B, T, J)
        
        # Apply timestep-dependent weighting using weight_and_mask_loss
        weighted_loss = self.weight_and_mask_loss(
            rot_loss,
            t,
            mask,
            reduction='none'  # Keep per-joint dimension
        )  # (B, J)
        
        if return_per_joint:
            # Return both total loss and per-joint losses
            total_loss = weighted_loss.mean()
            return total_loss, weighted_loss
        
        # Return only total loss
        return weighted_loss.mean()

    def compute_loss(
        self,
        t: Tensor,
        x0_pred: torch.FloatTensor,
        batch: EgoTrainingData,
        unwrapped_model: MotionUNet,
        return_joint_losses: bool = False
    ):
        """
        Compute training losses for motion prediction.
        
        Args:
            t: Timesteps tensor
            x0_pred: Predicted denoised motion
            batch: Training data batch
            unwrapped_model: Unwrapped model for accessing parameters
            return_joint_losses: Whether to return individual joint losses
            
        Returns:
            losses: Combined losses
            joint_losses: Individual joint losses if requested
        """
        device = x0_pred.device
        batch_size, seq_len = batch.betas.shape[:2]

        # 2. Unpack predicted and ground truth motions
        x_0_pred = network.EgoDenoiseTraj.unpack(x0_pred, include_hands=unwrapped_model.config.include_hand_motion, should_project_rot6d=True)
        clean_motion = batch.pack()

        # 3. Compute original losses between prediction and ground truth
        betas_loss = self.weight_and_mask_loss(
            (x_0_pred.betas - clean_motion.betas) ** 2,
            t,
            batch.mask
=======
            A tuple (total loss tensor, dictionary of metrics to log).
        """
        metrics: dict[str, Tensor | float] = {}
        
        batch, time, num_joints, _ = train_batch.body_quats.shape
        assert num_joints == 21
        if unwrapped_model.config.include_hands:
            assert train_batch.hand_quats is not None
            x_0 = network.EgoDenoiseTraj(
                betas=train_batch.betas.expand((batch, time, 16)),
                body_rotmats=SO3(train_batch.body_quats).as_matrix(),
                contacts=train_batch.contacts,
                hand_rotmats=SO3(train_batch.hand_quats).as_matrix(),
            )
        else:
            x_0 = network.EgoDenoiseTraj(
                betas=train_batch.betas.expand((batch, time, 16)),
                body_rotmats=SO3(train_batch.body_quats).as_matrix(),
                contacts=train_batch.contacts,
                hand_rotmats=None,
            )
        x_0_packed = x_0.pack()
        device = x_0_packed.device
        assert x_0_packed.shape == (batch, time, unwrapped_model.get_d_state())

        # Diffuse.
        t = torch.randint(
            low=1,
            high=unwrapped_model.config.max_t + 1,
            size=(batch,),
            device=device,
        )
        eps = torch.randn(x_0_packed.shape, dtype=x_0_packed.dtype, device=device)
        assert self.noise_constants.alpha_bar_t.shape == (
            unwrapped_model.config.max_t + 1,
>>>>>>> 5d835a2d
        )
        
        body_rot6d_loss = self.weight_and_mask_loss(
            (x_0_pred.body_rot6d - clean_motion.body_rot6d) ** 2,
            t,
            batch.mask
        ) # (B, T)
        per_joint_losses = (x_0_pred.body_rot6d - clean_motion.body_rot6d) ** 2 # (B, T, 21*3)
        
        contacts_loss = self.weight_and_mask_loss(
            (x_0_pred.contacts - clean_motion.contacts) ** 2,
            t,
            batch.mask
        )

        # 4. Forward Kinematics Loss
#         shaped_model = unwrapped_model.smpl_model.with_shape(clean_motion.betas)
#         predicted_joint_positions = forward_kinematics(
#             T_world_root=batch.T_world_cpf,
#             Rs_parent_joint=SO3.from_rot6d(torch.cat([x_0_pred.body_rot6d, x_0_pred.hand_rot6d], dim=-2).reshape(batch_size, seq_len, -1, 6)).wxyz,
#             t_parent_joint=shaped_model.t_parent_joint,
#             parent_indices=unwrapped_model.smpl_model.parent_indices
# )

#         fk_loss = self.weight_and_mask_loss(
#             (predicted_joint_positions[..., :batch.joints_wrt_world.shape[-2], 4:7] - batch.joints_wrt_world).reshape(batch_size, seq_len, -1) ** 2, # joints_wrt_world: (B, T, 21*3)
#             t,
#             batch.mask
#         )

#         # 5. Foot Skating Loss
#         foot_indices = [7, 8, 10, 11]  # Indices for foot joints
#         foot_positions = predicted_joint_positions[..., foot_indices, 4:7] # (B, T, 4, 3)
#         foot_velocities = foot_positions[:, 1:] - foot_positions[:, :-1] # (B, T-1, 4, 3)
        
#         foot_contacts = clean_motion.contacts[..., foot_indices] # (B, T, 4)
#         foot_skating_mask = foot_contacts[:, 1:] * batch.mask[:, 1:, None] # (B, T-1, 4)

#         # Compute loss for each foot joint separately (B,T-1,4,3) -> (B,T-1,4)
#         foot_skating_losses = torch.stack([
#             self.weight_and_mask_loss(
#                 foot_velocities[..., i, :].pow(2), # (B,T-1,3) for each joint
#                 t,
#                 bt_mask=foot_skating_mask[..., i], # (B,T-1) for each joint
#                 bt_mask_sum=torch.maximum(
#                     torch.sum(foot_skating_mask[..., i]) * 3, # Multiply by 3 for x,y,z
#                     torch.tensor(1, device=device)
#                 )
#             )
#             for i in range(4)  # For each foot joint
#         ]).sum()  # Sum losses from all joints
#         foot_skating_loss = foot_skating_losses / 4  # Average across joints

#         # 6. Velocity Loss
#         joint_velocities = (
#             predicted_joint_positions[..., 4:7][:, 1:] -
#             predicted_joint_positions[..., 4:7][:, :-1]
#         )
#         gt_velocities = batch.joints_wrt_world[:, 1:] - batch.joints_wrt_world[:, :-1]

#         # Fix: Use t[:, None].repeat(1, seq_len-1) to match the velocity sequence length
#         velocity_t = t  # The timesteps tensor needs to match the velocity sequence length
#         velocity_loss = self.weight_and_mask_loss(
#             (joint_velocities[..., :batch.joints_wrt_world.shape[-2], :] - gt_velocities).reshape(batch_size, seq_len-1, -1) ** 2,
#             t,  # Original timesteps tensor
#             bt_mask=batch.mask[:, 1:],
#             bt_mask_sum=torch.sum(batch.mask[:, 1:])
#         )

#         # 7. Hand Rotation Loss (if enabled)
#         hand_rot6d_loss = torch.tensor(0.0, device=device)
#         if unwrapped_model.config.include_hand_motion:
#             assert x_0_pred.hand_rot6d is not None
#             assert clean_motion.hand_rot6d is not None
#             pred_hand_flat = x_0_pred.hand_rot6d.reshape((batch_size, seq_len, -1))
#             gt_hand_flat = clean_motion.hand_rot6d.reshape((batch_size, seq_len, -1))
            
#             # Only compute loss for sequences with hand motion
#             hand_motion = (
#                 torch.sum(
#                     torch.sum(
#                         torch.abs(gt_hand_flat - gt_hand_flat[:, 0:1, :]), dim=-1
#                     )
#                     * batch.mask,
#                     dim=-1,
#                 )
#                 > 1e-5
#             )
#             hand_bt_mask = torch.logical_and(hand_motion[:, None], batch.mask)
#             hand_rot6d_loss = self.weight_and_mask_loss(
#                 (pred_hand_flat - gt_hand_flat).reshape(
#                     batch_size, seq_len, 30 * 6
#                 ) ** 2,
#                 t,
#                 bt_mask=hand_bt_mask,
#                 bt_mask_sum=torch.maximum(
#                     torch.sum(hand_bt_mask), 
#                     torch.tensor(256, device=device)
#                 ),
#             )

        # 8. Combine all losses with weights
        total_loss = (
            self.config.loss_weights["betas"] * betas_loss +
            self.config.loss_weights["body_rot6d"] * body_rot6d_loss +
            self.config.loss_weights["contacts"] * contacts_loss 
            # self.config.loss_weights["hand_rot6d"] * hand_rot6d_loss +
            # self.config.loss_weights["fk"] * fk_loss +
            # self.config.loss_weights["foot_skating"] * foot_skating_loss +
            # self.config.loss_weights["velocity"] * velocity_loss
        )

        losses = MotionLosses(
            betas_loss=betas_loss * self.config.loss_weights["betas"],
            body_rot6d_loss=body_rot6d_loss * self.config.loss_weights["body_rot6d"],
            contacts_loss=contacts_loss * self.config.loss_weights["contacts"],
            # hand_rot6d_loss=hand_rot6d_loss * self.config.loss_weights["hand_rot6d"],
            # fk_loss=fk_loss * self.config.loss_weights["fk"],
            # foot_skating_loss=foot_skating_loss * self.config.loss_weights["foot_skating"],
            # velocity_loss=velocity_loss * self.config.loss_weights["velocity"],
            total_loss=total_loss
        )

<<<<<<< HEAD
        if return_joint_losses:
            # Permute to iterate over joints
            num_joints = x_0_pred.body_rot6d.shape[2]
            per_joint_losses = per_joint_losses.view(batch_size, seq_len, num_joints, 6)  # Reshape to (B, T, J, 6)
            joint_losses_dict = {
                f"body_rot6d_j{i}": loss.mean().item()  # Take mean across batch dimension
                for i, loss in enumerate(per_joint_losses.permute(2, 0, 1, 3).mean(dim=[1, 3]))  # Average over batch and last 6D dimension
            }
            return losses, joint_losses_dict

        return losses, None
=======
        # Compute individual loss terms
        loss_terms: dict[str, Tensor | float] = {
            "betas": self.weight_and_mask_loss(
                (x_0_pred.betas - x_0.betas) ** 2 
                * x_0.betas.new_tensor(self.config.beta_coeff_weights),
                t,
                train_batch.mask
            ),
            "body_rotmats": self.weight_and_mask_loss(
                (x_0_pred.body_rotmats - x_0.body_rotmats).reshape(
                    (batch, time, 21 * 3 * 3)
                ) ** 2,
                t,
                train_batch.mask
            ),
            "contacts": self.weight_and_mask_loss(
                (x_0_pred.contacts - x_0.contacts) ** 2,
                t,
                train_batch.mask
            ),
        }

        # Include hand objective.
        # We didn't use this in the paper.
        if unwrapped_model.config.include_hands:
            assert x_0_pred.hand_rotmats is not None
            assert x_0.hand_rotmats is not None
            assert x_0.hand_rotmats.shape == (batch, time, 30, 3, 3)

            # Detect whether or not hands move in a sequence.
            # We should only supervise sequences where the hands are actully tracked / move;
            # we mask out hands in AMASS sequences where they are not tracked.
            gt_hand_flatmat = x_0.hand_rotmats.reshape((batch, time, -1))
            hand_motion = (
                torch.sum(  # (b,) from (b, t)
                    torch.sum(  # (b, t) from (b, t, d)
                        torch.abs(gt_hand_flatmat - gt_hand_flatmat[:, 0:1, :]), dim=-1
                    )
                    # Zero out changes in masked frames.
                    * train_batch.mask,
                    dim=-1,
                )
                > 1e-5
            )
            assert hand_motion.shape == (batch,)

            hand_bt_mask = torch.logical_and(hand_motion[:, None], train_batch.mask)
            loss_terms["hand_rotmats"] = torch.sum(
                self.weight_and_mask_loss(
                    (x_0_pred.hand_rotmats - x_0.hand_rotmats).reshape(
                        batch, time, 30 * 3 * 3
                    )
                    ** 2,
                    t,
                    hand_bt_mask,
                    # We want to weight the loss by the number of frames where
                    # the hands actually move, but gradients here can be too
                    # noisy and put NaNs into mixed-precision training when we
                    # inevitably sample too few frames. So we clip the
                    # denominator.
                    bt_mask_sum=torch.maximum(
                        torch.sum(hand_bt_mask), torch.tensor(256, device=device)
                    ),
                )
            )
        else:
            loss_terms["hand_rotmats"] = 0.0

        assert loss_terms.keys() == self.config.loss_weights.keys()

        # Log individual loss terms
        for name, term in loss_terms.items():
            metrics[f"train/loss_{name}"] = term

        # Compute weighted total loss
        total_loss = sum([loss_terms[k] * self.config.loss_weights[k] for k in loss_terms])
        assert isinstance(total_loss, Tensor)
        assert total_loss.shape == ()
        
        # Add total loss to metrics
        metrics["train/total_loss"] = total_loss

        return total_loss, metrics
>>>>>>> 5d835a2d
<|MERGE_RESOLUTION|>--- conflicted
+++ resolved
@@ -1,22 +1,14 @@
 """Training loss configuration and computation."""
 import dataclasses
-<<<<<<< HEAD
 from typing import Literal, NamedTuple, Union, Tuple, Dict, Optional
-=======
-from typing import Literal, Union, Tuple
->>>>>>> 5d835a2d
 
 import torch
 from torch import Tensor
 import torch.utils.data
 from torch._dynamo import OptimizedModule
 from torch.nn.parallel import DistributedDataParallel
-<<<<<<< HEAD
 from diffusers import DDPMScheduler
 from jaxtyping import Bool, Float, Int
-=======
-from torch.cuda.amp import autocast
->>>>>>> 5d835a2d
 
 from .data.amass import EgoTrainingData
 from .fncsmpl import forward_kinematics
@@ -48,7 +40,6 @@
     
     # Individual loss component weights with uniform weighting
     loss_weights: dict[str, float] = dataclasses.field(
-<<<<<<< HEAD
         default_factory=lambda: {
             "body_rot6d": 1.0,    # Primary rotation loss
             "betas": 0.1,         # Body shape parameters 
@@ -58,15 +49,6 @@
             "foot_skating": 0.0,  # Foot skating prevention (disabled)
             "velocity": 0.0       # Velocity consistency (disabled)
         }
-=======
-        default_factory={
-            "betas": 0.0,
-            "body_rotmats": 1.0,
-            "contacts": 0.0,
-            # We don't have many hands in the AMASS dataset...
-            "hand_rotmats": 0.00,
-        }.copy
->>>>>>> 5d835a2d
     )
     
     # Loss weighting strategy
@@ -103,9 +85,37 @@
         weights = snr / (snr + 1.0 + 1e-8)
         return weights
 
-<<<<<<< HEAD
     def weight_and_mask_loss(
-=======
+        self,
+        loss_per_step: Float[Tensor, "b t *d"],
+        t: Int[Tensor, "b"],
+        bt_mask: Optional[Bool[Tensor, "b t"]] = None,
+        bt_mask_sum: Optional[Int[Tensor, ""]] = None,
+        reduction: str = 'mean'
+    ) -> Float[Tensor, "..."]:
+        """Apply timestep-dependent weighting and masking to loss values."""
+        weights = self.compute_snr_weights(t)
+        
+        # Reshape weights to match the dimensions of loss_per_step
+        weights = weights.view(*weights.shape, *([1] * (loss_per_step.dim() - 1)))
+        
+        weighted_loss = weights * loss_per_step  # (B, T, *)
+        
+        if bt_mask is not None:
+            # Expand bt_mask to match the dimensions of weighted_loss
+            expanded_bt_mask = bt_mask.view(*bt_mask.shape, *([1] * (loss_per_step.dim() - 2)))
+            expanded_bt_mask = expanded_bt_mask.expand_as(weighted_loss)
+            weighted_loss = weighted_loss * expanded_bt_mask  # (B, T, *)
+            
+            if reduction == 'mean':
+                mask_sum = bt_mask_sum if bt_mask_sum is not None else expanded_bt_mask.sum()
+                return weighted_loss.sum() / mask_sum
+                
+        if reduction == 'mean':
+            return weighted_loss.mean()
+            
+        return weighted_loss.sum(dim=1)
+
     def compute_rotation_loss(
         self,
         pred_rot6d: torch.Tensor,  # (B, T, J, 6)
@@ -124,130 +134,6 @@
             return_per_joint: Whether to return per-joint losses
             
         Returns:
-            Total weighted geodesic rotation loss if return_per_joint=False
-            Tuple of (total loss, per-joint losses) if return_per_joint=True
-        """
-        # Convert 6D rotation representation to SO3 objects
-        pred_rot_so3 = SO3.from_rot6d(pred_rot6d)  # (B, T, J)
-        target_rot_so3 = SO3.from_rot6d(target_rot6d)  # (B, T, J)
-        
-        # Compute geodesic distance between rotations
-        rot_loss = pred_rot_so3.log() - target_rot_so3.log()  # (B, T, J, 3)
-        rot_loss = torch.norm(rot_loss, dim=-1)  # (B, T, J)
-        
-        # Apply timestep-dependent weighting using weight_and_mask_loss
-        weighted_loss = self.weight_and_mask_loss(
-            rot_loss,
-            t,
-            mask,
-            reduction='none'  # Keep per-joint dimension
-        )  # (B, J)
-        
-        if return_per_joint:
-            # Return both total loss and per-joint losses
-            total_loss = weighted_loss.mean()
-            return total_loss, weighted_loss
-        
-        # Return only total loss
-        return weighted_loss.mean()
-
-    def weight_and_mask_loss(
-        self,
-        loss_per_step: Float[Tensor, "b t d"],
-        t: torch.Tensor,  # Added parameter for timestep weights
-        bt_mask: Bool[Tensor, "b t"],
-        bt_mask_sum: Int[Tensor, ""] | None = None,
-        reduction: str = 'mean'
-    ) -> Float[Tensor, ""] | Float[Tensor, "b d"]:
-        """Weight and mask per-timestep losses (squared errors).
-        
-        Args:
-            loss_per_step: Per-step losses with shape (batch, time, dim)
-            t: Timesteps for diffusion weighting with shape (batch,)
-            bt_mask: Binary mask with shape (batch, time)
-            bt_mask_sum: Optional pre-computed mask sum
-            reduction: Either 'mean' or 'none' to control output format
-            
-        Returns:
-            Weighted and masked loss, either scalar or per-batch/dim tensor
-        """
-        batch, time, d = loss_per_step.shape
-        assert bt_mask.shape == (batch, time)
-        
-        weight_t = self.weight_t[t].to(loss_per_step.device)
-        assert weight_t.shape == (batch,)
-        
-        if bt_mask_sum is None:
-            bt_mask_sum = torch.sum(bt_mask)
-
-        # Mean across d axis
-        per_step = torch.mean(loss_per_step, dim=-1) if reduction == 'mean' else loss_per_step
-        
-        # Sum across t axis
-        per_batch = torch.sum(per_step * bt_mask, dim=-1)
-        
-        # Weight by timestep
-        weighted = per_batch * weight_t
-        
-        if reduction == 'mean':
-            # Sum across b axis and normalize
-            return torch.sum(weighted) / bt_mask_sum
-        else:
-            # Return per-batch/dim losses
-            return weighted
-
-    @autocast()
-    def compute_denoising_loss(
->>>>>>> 5d835a2d
-        self,
-        loss_per_step: Float[Tensor, "b t *d"],
-        t: Int[Tensor, "b"],
-        bt_mask: Optional[Bool[Tensor, "b t"]] = None,
-        bt_mask_sum: Optional[Int[Tensor, ""]] = None,
-        reduction: str = 'mean'
-    ) -> Float[Tensor, "..."]:
-        """Apply timestep-dependent weighting and masking to loss values."""
-        weights = self.compute_snr_weights(t)
-        
-        # Reshape weights to match the dimensions of loss_per_step
-        weights = weights.view(*weights.shape, *([1] * (loss_per_step.dim() - 1)))
-        
-        weighted_loss = weights * loss_per_step  # (B, T, *)
-        
-        if bt_mask is not None:
-            # Expand bt_mask to match the dimensions of weighted_loss
-            expanded_bt_mask = bt_mask.view(*bt_mask.shape, *([1] * (loss_per_step.dim() - 2)))
-            expanded_bt_mask = expanded_bt_mask.expand_as(weighted_loss)
-            weighted_loss = weighted_loss * expanded_bt_mask  # (B, T, *)
-            
-            if reduction == 'mean':
-                mask_sum = bt_mask_sum if bt_mask_sum is not None else expanded_bt_mask.sum()
-                return weighted_loss.sum() / mask_sum
-                
-        if reduction == 'mean':
-            return weighted_loss.mean()
-            
-        return weighted_loss.sum(dim=1)
-
-    def compute_rotation_loss(
-        self,
-        pred_rot6d: torch.Tensor,  # (B, T, J, 6)
-        target_rot6d: torch.Tensor,  # (B, T, J, 6)
-        t: torch.Tensor,  # (B,)
-        mask: torch.Tensor,  # (B, T)
-        return_per_joint: bool = False
-    ) -> Union[torch.Tensor, Tuple[torch.Tensor, torch.Tensor]]:
-        """Compute weighted geodesic rotation loss between predicted and target 6D rotations.
-        
-        Args:
-            pred_rot6d: Predicted 6D rotations with shape (batch, time, joints, 6)
-            target_rot6d: Target 6D rotations with shape (batch, time, joints, 6) 
-            t: Timesteps for diffusion weighting with shape (batch,)
-            mask: Binary mask indicating valid frames with shape (batch, time)
-            return_per_joint: Whether to return per-joint losses
-            
-        Returns:
-<<<<<<< HEAD
             Total weighted geodesic rotation loss if return_per_joint=False
             Tuple of (total loss, per-joint losses) if return_per_joint=True
         """
@@ -309,43 +195,6 @@
             (x_0_pred.betas - clean_motion.betas) ** 2,
             t,
             batch.mask
-=======
-            A tuple (total loss tensor, dictionary of metrics to log).
-        """
-        metrics: dict[str, Tensor | float] = {}
-        
-        batch, time, num_joints, _ = train_batch.body_quats.shape
-        assert num_joints == 21
-        if unwrapped_model.config.include_hands:
-            assert train_batch.hand_quats is not None
-            x_0 = network.EgoDenoiseTraj(
-                betas=train_batch.betas.expand((batch, time, 16)),
-                body_rotmats=SO3(train_batch.body_quats).as_matrix(),
-                contacts=train_batch.contacts,
-                hand_rotmats=SO3(train_batch.hand_quats).as_matrix(),
-            )
-        else:
-            x_0 = network.EgoDenoiseTraj(
-                betas=train_batch.betas.expand((batch, time, 16)),
-                body_rotmats=SO3(train_batch.body_quats).as_matrix(),
-                contacts=train_batch.contacts,
-                hand_rotmats=None,
-            )
-        x_0_packed = x_0.pack()
-        device = x_0_packed.device
-        assert x_0_packed.shape == (batch, time, unwrapped_model.get_d_state())
-
-        # Diffuse.
-        t = torch.randint(
-            low=1,
-            high=unwrapped_model.config.max_t + 1,
-            size=(batch,),
-            device=device,
-        )
-        eps = torch.randn(x_0_packed.shape, dtype=x_0_packed.dtype, device=device)
-        assert self.noise_constants.alpha_bar_t.shape == (
-            unwrapped_model.config.max_t + 1,
->>>>>>> 5d835a2d
         )
         
         body_rot6d_loss = self.weight_and_mask_loss(
@@ -469,7 +318,6 @@
             total_loss=total_loss
         )
 
-<<<<<<< HEAD
         if return_joint_losses:
             # Permute to iterate over joints
             num_joints = x_0_pred.body_rot6d.shape[2]
@@ -480,89 +328,4 @@
             }
             return losses, joint_losses_dict
 
-        return losses, None
-=======
-        # Compute individual loss terms
-        loss_terms: dict[str, Tensor | float] = {
-            "betas": self.weight_and_mask_loss(
-                (x_0_pred.betas - x_0.betas) ** 2 
-                * x_0.betas.new_tensor(self.config.beta_coeff_weights),
-                t,
-                train_batch.mask
-            ),
-            "body_rotmats": self.weight_and_mask_loss(
-                (x_0_pred.body_rotmats - x_0.body_rotmats).reshape(
-                    (batch, time, 21 * 3 * 3)
-                ) ** 2,
-                t,
-                train_batch.mask
-            ),
-            "contacts": self.weight_and_mask_loss(
-                (x_0_pred.contacts - x_0.contacts) ** 2,
-                t,
-                train_batch.mask
-            ),
-        }
-
-        # Include hand objective.
-        # We didn't use this in the paper.
-        if unwrapped_model.config.include_hands:
-            assert x_0_pred.hand_rotmats is not None
-            assert x_0.hand_rotmats is not None
-            assert x_0.hand_rotmats.shape == (batch, time, 30, 3, 3)
-
-            # Detect whether or not hands move in a sequence.
-            # We should only supervise sequences where the hands are actully tracked / move;
-            # we mask out hands in AMASS sequences where they are not tracked.
-            gt_hand_flatmat = x_0.hand_rotmats.reshape((batch, time, -1))
-            hand_motion = (
-                torch.sum(  # (b,) from (b, t)
-                    torch.sum(  # (b, t) from (b, t, d)
-                        torch.abs(gt_hand_flatmat - gt_hand_flatmat[:, 0:1, :]), dim=-1
-                    )
-                    # Zero out changes in masked frames.
-                    * train_batch.mask,
-                    dim=-1,
-                )
-                > 1e-5
-            )
-            assert hand_motion.shape == (batch,)
-
-            hand_bt_mask = torch.logical_and(hand_motion[:, None], train_batch.mask)
-            loss_terms["hand_rotmats"] = torch.sum(
-                self.weight_and_mask_loss(
-                    (x_0_pred.hand_rotmats - x_0.hand_rotmats).reshape(
-                        batch, time, 30 * 3 * 3
-                    )
-                    ** 2,
-                    t,
-                    hand_bt_mask,
-                    # We want to weight the loss by the number of frames where
-                    # the hands actually move, but gradients here can be too
-                    # noisy and put NaNs into mixed-precision training when we
-                    # inevitably sample too few frames. So we clip the
-                    # denominator.
-                    bt_mask_sum=torch.maximum(
-                        torch.sum(hand_bt_mask), torch.tensor(256, device=device)
-                    ),
-                )
-            )
-        else:
-            loss_terms["hand_rotmats"] = 0.0
-
-        assert loss_terms.keys() == self.config.loss_weights.keys()
-
-        # Log individual loss terms
-        for name, term in loss_terms.items():
-            metrics[f"train/loss_{name}"] = term
-
-        # Compute weighted total loss
-        total_loss = sum([loss_terms[k] * self.config.loss_weights[k] for k in loss_terms])
-        assert isinstance(total_loss, Tensor)
-        assert total_loss.shape == ()
-        
-        # Add total loss to metrics
-        metrics["train/total_loss"] = total_loss
-
-        return total_loss, metrics
->>>>>>> 5d835a2d
+        return losses, None