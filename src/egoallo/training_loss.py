"""Training loss configuration."""

import dataclasses
from typing import Literal
from typing import TYPE_CHECKING

import torch.utils.data
from egoallo.config import CONFIG_FILE
from egoallo.config import make_cfg
from egoallo.utils.setup_logger import setup_logger
from torch import Tensor
from torch._dynamo import OptimizedModule
from torch.nn.parallel import DistributedDataParallel

if TYPE_CHECKING:
    from egoallo.config.train.train_config import EgoAlloTrainConfig
    from egoallo.types import DenoiseTrajType

from . import network
from .data.dataclass import EgoTrainingData
from .sampling import CosineNoiseScheduleConstants
<<<<<<< HEAD
=======
from .transforms import SO3
from .types import LossWeights
from torch.amp import autocast, GradScaler
>>>>>>> e2a99516

local_config_file = CONFIG_FILE
CFG = make_cfg(config_name="defaults", config_file=local_config_file, cli_args=[])

logger = setup_logger(output=None, name=__name__)


@dataclasses.dataclass
class TrainingLossConfig:
    cond_dropout_prob: float = 0.0
    beta_coeff_weights: tuple[float, ...] = tuple(1 / (i + 1) for i in range(16))
    weight_loss_by_t: Literal["emulate_eps_pred"] = "emulate_eps_pred"
    """Weights to apply to the loss at each noise level."""


class TrainingLossComputer:
    """Helper class for computing the training loss."""

    def __init__(self, config: TrainingLossConfig, device: torch.device) -> None:
        self.config = config
        self.noise_constants = (
            CosineNoiseScheduleConstants.compute(timesteps=1000)
            .to(device)
            .map(lambda tensor: tensor.to(torch.float32))
        )

        # Emulate loss weight that would be ~equivalent to epsilon prediction.
        #
        # This will penalize later errors (close to the end of sampling) much
        # more than earlier ones (at the start of sampling).
        assert self.config.weight_loss_by_t == "emulate_eps_pred"
        weight_t = self.noise_constants.alpha_bar_t / (
            1 - self.noise_constants.alpha_bar_t
        )
        # Pad for numerical stability, and scale between [padding, 1.0].
        padding = 0.01
        self.weight_t = weight_t / weight_t[1] * (1.0 - padding) + padding

    def compute_rotation_loss(
        self,
        pred_rot6d: torch.Tensor,  # (B, T, J, 6)
        target_rot6d: torch.Tensor,  # (B, T, J, 6)
        t: torch.Tensor,  # (B,)
        mask: torch.Tensor,  # (B, T)
        return_per_joint: bool = False,
    ) -> Union[torch.Tensor, Tuple[torch.Tensor, torch.Tensor]]:
        """Compute weighted geodesic rotation loss between predicted and target 6D rotations.

        Args:
            pred_rot6d: Predicted 6D rotations with shape (batch, time, joints, 6)
            target_rot6d: Target 6D rotations with shape (batch, time, joints, 6)
            t: Timesteps for diffusion weighting with shape (batch,)
            mask: Binary mask indicating valid frames with shape (batch, time)
            return_per_joint: Whether to return per-joint losses

        Returns:
            Total weighted geodesic rotation loss if return_per_joint=False
            Tuple of (total loss, per-joint losses) if return_per_joint=True
        """
        # Convert 6D rotation representation to SO3 objects
        pred_rot_so3 = SO3.from_rot6d(pred_rot6d)  # (B, T, J)
        target_rot_so3 = SO3.from_rot6d(target_rot6d)  # (B, T, J)

        # Compute geodesic distance between rotations
        rot_loss = pred_rot_so3.log() - target_rot_so3.log()  # (B, T, J, 3)
        rot_loss = torch.norm(rot_loss, dim=-1)  # (B, T, J)

        # Apply timestep-dependent weighting using weight_and_mask_loss
        weighted_loss = self.weight_and_mask_loss(
            rot_loss,
            t,
            mask,
            reduction="none",  # Keep per-joint dimension
        )  # (B, J)

        if return_per_joint:
            # Return both total loss and per-joint losses
            total_loss = weighted_loss.mean()
            return total_loss, weighted_loss

        # Return only total loss
        return weighted_loss.mean()

    def weight_and_mask_loss(
        self,
        loss_per_step: Float[Tensor, "b t d"],
        t: torch.Tensor,  # Added parameter for timestep weights
        bt_mask: Bool[Tensor, "b t"],
        bt_mask_sum: Int[Tensor, ""] | None = None,
        reduction: str = "mean",
    ) -> Float[Tensor, ""] | Float[Tensor, "b d"]:
        """Weight and mask per-timestep losses (squared errors).

        Args:
            loss_per_step: Per-step losses with shape (batch, time, dim)
            t: Timesteps for diffusion weighting with shape (batch,)
            bt_mask: Binary mask with shape (batch, time)
            bt_mask_sum: Optional pre-computed mask sum
            reduction: Either 'mean' or 'none' to control output format

        Returns:
            Weighted and masked loss, either scalar or per-batch/dim tensor
        """
        batch, time, d = loss_per_step.shape
        assert bt_mask.shape == (batch, time)

        weight_t = self.weight_t[t].to(loss_per_step.device)
        assert weight_t.shape == (batch,)

        if bt_mask_sum is None:
            bt_mask_sum = torch.sum(bt_mask)

        # Mean across d axis
        per_step = (
            torch.mean(loss_per_step, dim=-1) if reduction == "mean" else loss_per_step
        )

        # Sum across t axis
        per_batch = torch.sum(per_step * bt_mask, dim=-1)

        # Weight by timestep
        weighted = per_batch * weight_t

        if reduction == "mean":
            # Sum across b axis and normalize
            return torch.sum(weighted) / bt_mask_sum
        else:
            # Return per-batch/dim losses
            return weighted

    def compute_denoising_loss(
        self,
        model: network.EgoDenoiser | DistributedDataParallel | OptimizedModule,
        unwrapped_model: network.EgoDenoiser,
        train_config: "EgoAlloTrainConfig",
        train_batch: EgoTrainingData,
    ) -> tuple[Tensor, dict[str, Tensor | float]]:
        """Compute a training loss for the EgoDenoiser model.

        Returns:
            A tuple (total loss tensor, dictionary of metrics to log).
        """

        log_outputs: dict[str, Tensor | float] = {}

        batch, time, _, _ = train_batch.body_quats.shape

        num_joints = CFG.smplh.num_joints
        assert num_joints == 22
        # Create trajectory using denoising config factory method
        x_0: DenoiseTrajType = train_config.denoising.create_trajectory(
            **train_config.denoising.from_ego_data(
<<<<<<< HEAD
                train_batch,
                include_hands=unwrapped_model.config.include_hands,
            ).__dict__,
=======
                train_batch, include_hands=unwrapped_model.config.include_hands
            ).__dict__
>>>>>>> e2a99516
        )

        x_0_packed = x_0.pack()
        device = x_0_packed.device
        assert x_0_packed.shape == (
            batch,
            time,
            x_0.get_packed_dim(include_hands=unwrapped_model.config.include_hands),
        )

        # Diffuse.
        t = torch.randint(
            low=1,
            high=unwrapped_model.config.max_t + 1,
            size=(batch,),
            device=device,
        )
        eps = torch.randn(x_0_packed.shape, dtype=x_0_packed.dtype, device=device)
        assert self.noise_constants.alpha_bar_t.shape == (
            unwrapped_model.config.max_t + 1,
        )
        alpha_bar_t = self.noise_constants.alpha_bar_t[t, None, None]
        assert alpha_bar_t.shape == (batch, 1, 1)
        x_t_packed = (
            torch.sqrt(alpha_bar_t) * x_0_packed + torch.sqrt(1.0 - alpha_bar_t) * eps
        )
        x_t_unpacked: DenoiseTrajType = train_config.denoising.unpack_traj(
            x_t_packed,
            include_hands=unwrapped_model.config.include_hands,
            project_rotmats=False,
        )  # type: ignore

        # define per-time step weighting scheme and construct weighting function.
        weight_t = self.weight_t[t].to(device)
        assert weight_t.shape == (batch,)

        hand_positions_wrt_cpf: Tensor | None = None
        if unwrapped_model.config.include_hands:
            # Joints 19 and 20 are the hand positions.
            wrist_start_index = 20
            hand_positions_wrt_cpf = train_batch.joints_wrt_cpf[
                :,
                :,
                wrist_start_index : wrist_start_index + 2,
                :,
            ].reshape((batch, time, 6))

            # Exclude hand positions for some items in the batch. We'll just do
            # this by passing in zeros.
            hand_positions_wrt_cpf = torch.where(
                # Uniformly drop out with some uniformly sampled probability.
                # :)
                (
                    torch.rand((batch, time, 1), device=device)
                    < torch.rand((batch, 1, 1), device=device)
                ),
                hand_positions_wrt_cpf,
                0.0,
            )

        x_0_packed_pred = model.forward(
            x_t_unpacked=x_t_unpacked,
            t=t,
            joints=train_batch.joints_wrt_world,
            visible_joints_mask=train_batch.visible_joints_mask,
            project_output_rotmats=False,
            mask=train_batch.mask,
            cond_dropout_keep_mask=torch.rand((batch,), device=device)
            > self.config.cond_dropout_prob
            if self.config.cond_dropout_prob > 0.0
            else None,
        )
        assert isinstance(x_0_packed_pred, torch.Tensor) and x_0_packed_pred.shape == (
            batch,
            time,
            x_0.get_packed_dim(include_hands=unwrapped_model.config.include_hands),
        )

        x_0_pred = train_config.denoising.unpack_traj(
            x_0_packed_pred,
            include_hands=unwrapped_model.config.include_hands,
            project_rotmats=False,
        )
        # Compute loss using x_0_pred and x_0
<<<<<<< HEAD
        loss_terms: dict[str, Tensor | float] = x_0_pred.compute_loss(
            other=x_0,
            mask=train_batch.mask,
            weight_t=weight_t,
=======

        # postprocessing

        train_batch = train_batch.postprocess()
        x_0_pred = train_batch._post_process(x_0_pred)
        x_0_pred = train_batch._set_traj(x_0_pred)
        x_0 = train_batch._post_process(x_0)
        x_0 = train_batch._set_traj(x_0)

        loss_terms: dict[str, Tensor | float] = x_0_pred.compute_loss(
            other=x_0, mask=train_batch.mask, weight_t=weight_t
>>>>>>> e2a99516
        )

        if train_config.denoising.denoising_mode == "joints_only":
            assert isinstance(x_0, network.JointsOnlyTraj)
        else:
            assert isinstance(
<<<<<<< HEAD
                x_0,
                (network.AbsoluteDenoiseTraj, network.VelocityDenoiseTraj),
=======
                x_0, (network.AbsoluteDenoiseTraj, network.VelocityDenoiseTraj)
>>>>>>> e2a99516
            )
            # Add joint position loss calculation
            # Get predicted joint positions through forward kinematics
            x_0_pred_posed = x_0_pred.apply_to_body(
                unwrapped_model.body_model.to(device),
            )  # (b, t, 22, 3)
            pred_joints = torch.cat(
                [
                    x_0_pred_posed.T_world_root[..., 4:7].unsqueeze(dim=-2),
                    x_0_pred_posed.Ts_world_joint[..., : num_joints - 1, 4:7],
                ],
                dim=-2,
            )  # (b, t, 22, 3)
            assert pred_joints.shape == (batch, time, num_joints, 3)

            # Get ground truth joints from training batch
<<<<<<< HEAD
            x_0_posed = x_0.apply_to_body(
                unwrapped_model.body_model.to(device),
            )  # (b, t, 22, 3)
            gt_joints = torch.cat(
                [
                    x_0_posed.T_world_root[..., 4:7].unsqueeze(dim=-2),
                    x_0_posed.Ts_world_joint[..., : num_joints - 1, 4:7],
                ],
                dim=-2,
            )  # (b, t, 22, 3)

=======

            gt_joints = train_batch.joints_wrt_world  # (b, t, 22, 3)
>>>>>>> e2a99516
            assert gt_joints.shape == (batch, time, num_joints, 3)

            # Calculate joint position loss with masking
            joint_loss = (pred_joints - gt_joints) ** 2  # (b, t, 22, 3)

            # Apply joint visibility mask and average
            # visible_joints_mask: shape (b, t, 22), joint_loss: shape (b, t, 22, 3)
            # Compute masked joint loss while handling shape alignment
            # joint_loss: (b, t, 22, 3), visible_joints_mask: (b, t, 22)
            if train_batch.visible_joints_mask is not None:
                invisible_joint_loss = (
                    joint_loss
                    * (
                        (~train_batch.visible_joints_mask)[..., None]
                    )  # Use only invisible joints by inverting the visible joints mask
                ).sum(dim=(-2, -1)) / (  # Sum over joints (22) and xyz (3)
                    ((~train_batch.visible_joints_mask).sum(dim=-1) * 3)
                    + 1e-8  # Multiply by 3 for xyz channels
                )  # Result: (b, t)
<<<<<<< HEAD

                visible_joint_loss = (
                    joint_loss
                    * (
                        train_batch.visible_joints_mask[..., None]
                    )  # Use only visible joints
                ).sum(dim=(-2, -1)) / (  # Sum over joints (22) and xyz (3)
                    (train_batch.visible_joints_mask.sum(dim=-1) * 3)
                    + 1e-8  # Multiply by 3 for xyz channels
                )  # Result: (b, t)
=======
                vis_jnt_loss = (
                    joint_loss * (
                        (train_batch.visible_joints_mask)[..., None]
                    )
                ).sum(dim=(-2, -1)) / (
                    ((train_batch.visible_joints_mask).sum(dim=-1) * 3)
                    + 1e-8
                )
>>>>>>> e2a99516
            else:
                logger.warning("No visible joints mask found, using all joints for loss calculation, there should be no scenarios when visible_joints_mask is None")
                invisible_joint_loss = torch.zeros((batch, time), device=device)
<<<<<<< HEAD
                visible_joint_loss = torch.zeros((batch, time), device=device)
=======
                vis_jnt_loss = joint_loss
                
>>>>>>> e2a99516

            # Foot skating loss
            foot_indices = [7, 8, 10, 11]  # Indices for foot joints
            foot_positions = pred_joints[..., foot_indices, :]  # (batch, time, 4, 3)
            foot_velocities = (
                foot_positions[:, 1:] - foot_positions[:, :-1]
            )  # (batch, time-1, 4, 3)

            # Get foot contacts from x_0_pred
            foot_contacts = x_0.contacts[..., foot_indices]  # (batch, time, 4)
            foot_skating_mask = (
                foot_contacts[:, 1:] * train_batch.mask[:, 1:, None]
            ).bool()  # (batch, time-1, 4)

            # Compute foot skating loss for each foot joint
            foot_skating_losses = []
            for i in range(len(foot_indices)):
                foot_loss = x_0_pred._weight_and_mask_loss(
                    foot_velocities[..., i, :].pow(2),  # (batch, time-1, 3)
                    bt_mask=foot_skating_mask[..., i],  # (batch, time-1)
                    weight_t=weight_t,
                    bt_mask_sum=torch.maximum(
                        torch.sum(foot_skating_mask[..., i])
                        * 3,  # Multiply by 3 for x,y,z
                        torch.tensor(1, device=device),
                    ),
                )
                foot_skating_losses.append(foot_loss)

            # Average foot skating losses
            foot_skating_loss = torch.stack(foot_skating_losses).mean()

            # Velocity loss
            joint_velocities = (
                pred_joints[:, 1:] - pred_joints[:, :-1]
            )  # (batch, time-1, num_joints, 3)
            gt_velocities = (
                train_batch.joints_wrt_world[:, 1:]
                - train_batch.joints_wrt_world[:, :-1]
            )

            loss_terms.update(
                {
<<<<<<< HEAD
=======
                    # empirically, invisible joints loss should be more important than visible joints loss.
>>>>>>> e2a99516
                    "joints": x_0_pred._weight_and_mask_loss(
                        invisible_joint_loss.unsqueeze(-1),
                        train_batch.mask,
                        weight_t,
                        torch.sum(train_batch.mask),
<<<<<<< HEAD
                    )
                    + x_0_pred._weight_and_mask_loss(
                        visible_joint_loss.unsqueeze(-1),
                        train_batch.mask,
                        weight_t,
                        torch.sum(train_batch.mask),
                    ),
                    "foot_skating": foot_skating_loss,
                    "velocity": x_0_pred._weight_and_mask_loss(
                        (joint_velocities - gt_velocities).reshape(batch, time - 1, -1),
=======
                    ) + x_0_pred._weight_and_mask_loss(
                        vis_jnt_loss.unsqueeze(-1),
                        train_batch.mask,
                        weight_t,
                        torch.sum(train_batch.mask),
                    ) * 2.0,
                    "foot_skating": foot_skating_loss,
                    "velocity": x_0_pred._weight_and_mask_loss(
                        ((joint_velocities - gt_velocities) ** 2).reshape(
                            batch, time - 1, -1
                        ),
>>>>>>> e2a99516
                        train_batch.mask[:, 1:],
                        weight_t,
                        torch.sum(train_batch.mask[:, 1:]),
                    ),
<<<<<<< HEAD
                },
=======
                }
>>>>>>> e2a99516
            )
            # Include hand objective.
            # We didn't use this in the paper.
            # TODO: hand-rotmats loss is incorporated in the network.py DenoiseTraj class, keep it here for reference.
            # if unwrapped_model.config.include_hands:
            #     assert x_0_pred.hand_rotmats is not None
            #     assert x_0.hand_rotmats is not None
            #     assert x_0.hand_rotmats.shape == (batch, time, 30, 3, 3)

            #     # Detect whether or not hands move in a sequence.
            #     # We should only supervise sequences where the hands are actully tracked / move;
            #     # we mask out hands in AMASS sequences where they are not tracked.
            #     gt_hand_flatmat = x_0.hand_rotmats.reshape((batch, time, -1))
            #     hand_motion = (
            #         torch.sum(  # (b,) from (b, t)
            #             torch.sum(  # (b, t) from (b, t, d)
            #                 torch.abs(gt_hand_flatmat - gt_hand_flatmat[:, 0:1, :]), dim=-1
            #             )
            #             # Zero out changes in masked frames.
            #             * train_batch.mask,
            #             dim=-1,
            #         )
            #         > 1e-5
            #     )
            #     assert hand_motion.shape == (batch,)

            #     hand_bt_mask = torch.logical_and(hand_motion[:, None], train_batch.mask)
            #     loss_terms["hand_rotmats"] = torch.sum(
            #         weight_and_mask_loss(
            #             (x_0_pred.hand_rotmats - x_0.hand_rotmats).reshape(
            #                 batch, time, 30 * 3 * 3
            #             )
            #             ** 2,
            #             bt_mask=hand_bt_mask,
            #             # We want to weight the loss by the number of frames where
            #             # the hands actually move, but gradients here can be too
            #             # noisy and put NaNs into mixed-precision training when we
            #             # inevitably sample too few frames. So we clip the
            #             # denominator.
            #             bt_mask_sum=torch.maximum(
            #                 torch.sum(hand_bt_mask), torch.tensor(256, device=device)
            #             ),
            #         )
            #     )
            #     # self.log(
            #     #     "train/hand_motion_proportion",
            #     #     torch.sum(hand_motion) / batch,
            #     # )
            # else:
            #     loss_terms["hand_rotmats"] = 0.0

        assert all(
            k in train_config.denoising.loss_weights.keys() for k in loss_terms.keys()
<<<<<<< HEAD
        ), (
            f"Missing loss weights for terms: {set(loss_terms.keys()) - set(train_config.denoising.loss_weights.keys())}"
        )
=======
        ), f"Missing loss weights for terms: {set(loss_terms.keys()) - set(train_config.denoising.loss_weights.keys())}"
>>>>>>> e2a99516
        # Log loss terms.
        for name, term in loss_terms.items():
            loss_term = term * train_config.denoising.loss_weights[name]
            loss_terms[name] = loss_term
            log_outputs[f"loss_term/{name}"] = loss_term

        # Return loss.
        loss = sum([loss_terms[k] for k in loss_terms])
        assert isinstance(loss, Tensor)
        assert loss.shape == ()
        log_outputs["train_loss"] = loss

<<<<<<< HEAD
        return total_loss, metrics
=======
        return loss, log_outputs
>>>>>>> e2a99516
<|MERGE_RESOLUTION|>--- conflicted
+++ resolved
@@ -19,12 +19,7 @@
 from . import network
 from .data.dataclass import EgoTrainingData
 from .sampling import CosineNoiseScheduleConstants
-<<<<<<< HEAD
-=======
 from .transforms import SO3
-from .types import LossWeights
-from torch.amp import autocast, GradScaler
->>>>>>> e2a99516
 
 local_config_file = CONFIG_FILE
 CFG = make_cfg(config_name="defaults", config_file=local_config_file, cli_args=[])
@@ -177,14 +172,9 @@
         # Create trajectory using denoising config factory method
         x_0: DenoiseTrajType = train_config.denoising.create_trajectory(
             **train_config.denoising.from_ego_data(
-<<<<<<< HEAD
                 train_batch,
                 include_hands=unwrapped_model.config.include_hands,
             ).__dict__,
-=======
-                train_batch, include_hands=unwrapped_model.config.include_hands
-            ).__dict__
->>>>>>> e2a99516
         )
 
         x_0_packed = x_0.pack()
@@ -269,12 +259,6 @@
             project_rotmats=False,
         )
         # Compute loss using x_0_pred and x_0
-<<<<<<< HEAD
-        loss_terms: dict[str, Tensor | float] = x_0_pred.compute_loss(
-            other=x_0,
-            mask=train_batch.mask,
-            weight_t=weight_t,
-=======
 
         # postprocessing
 
@@ -285,20 +269,17 @@
         x_0 = train_batch._set_traj(x_0)
 
         loss_terms: dict[str, Tensor | float] = x_0_pred.compute_loss(
-            other=x_0, mask=train_batch.mask, weight_t=weight_t
->>>>>>> e2a99516
+            other=x_0,
+            mask=train_batch.mask,
+            weight_t=weight_t,
         )
 
         if train_config.denoising.denoising_mode == "joints_only":
             assert isinstance(x_0, network.JointsOnlyTraj)
         else:
             assert isinstance(
-<<<<<<< HEAD
                 x_0,
                 (network.AbsoluteDenoiseTraj, network.VelocityDenoiseTraj),
-=======
-                x_0, (network.AbsoluteDenoiseTraj, network.VelocityDenoiseTraj)
->>>>>>> e2a99516
             )
             # Add joint position loss calculation
             # Get predicted joint positions through forward kinematics
@@ -315,22 +296,8 @@
             assert pred_joints.shape == (batch, time, num_joints, 3)
 
             # Get ground truth joints from training batch
-<<<<<<< HEAD
-            x_0_posed = x_0.apply_to_body(
-                unwrapped_model.body_model.to(device),
-            )  # (b, t, 22, 3)
-            gt_joints = torch.cat(
-                [
-                    x_0_posed.T_world_root[..., 4:7].unsqueeze(dim=-2),
-                    x_0_posed.Ts_world_joint[..., : num_joints - 1, 4:7],
-                ],
-                dim=-2,
-            )  # (b, t, 22, 3)
-
-=======
 
             gt_joints = train_batch.joints_wrt_world  # (b, t, 22, 3)
->>>>>>> e2a99516
             assert gt_joints.shape == (batch, time, num_joints, 3)
 
             # Calculate joint position loss with masking
@@ -350,36 +317,17 @@
                     ((~train_batch.visible_joints_mask).sum(dim=-1) * 3)
                     + 1e-8  # Multiply by 3 for xyz channels
                 )  # Result: (b, t)
-<<<<<<< HEAD
-
-                visible_joint_loss = (
-                    joint_loss
-                    * (
-                        train_batch.visible_joints_mask[..., None]
-                    )  # Use only visible joints
-                ).sum(dim=(-2, -1)) / (  # Sum over joints (22) and xyz (3)
-                    (train_batch.visible_joints_mask.sum(dim=-1) * 3)
-                    + 1e-8  # Multiply by 3 for xyz channels
-                )  # Result: (b, t)
-=======
                 vis_jnt_loss = (
-                    joint_loss * (
-                        (train_batch.visible_joints_mask)[..., None]
-                    )
+                    joint_loss * ((train_batch.visible_joints_mask)[..., None])
                 ).sum(dim=(-2, -1)) / (
-                    ((train_batch.visible_joints_mask).sum(dim=-1) * 3)
-                    + 1e-8
+                    ((train_batch.visible_joints_mask).sum(dim=-1) * 3) + 1e-8
                 )
->>>>>>> e2a99516
             else:
-                logger.warning("No visible joints mask found, using all joints for loss calculation, there should be no scenarios when visible_joints_mask is None")
+                logger.warning(
+                    "No visible joints mask found, using all joints for loss calculation, there should be no scenarios when visible_joints_mask is None",
+                )
                 invisible_joint_loss = torch.zeros((batch, time), device=device)
-<<<<<<< HEAD
-                visible_joint_loss = torch.zeros((batch, time), device=device)
-=======
                 vis_jnt_loss = joint_loss
-                
->>>>>>> e2a99516
 
             # Foot skating loss
             foot_indices = [7, 8, 10, 11]  # Indices for foot joints
@@ -423,48 +371,32 @@
 
             loss_terms.update(
                 {
-<<<<<<< HEAD
-=======
                     # empirically, invisible joints loss should be more important than visible joints loss.
->>>>>>> e2a99516
                     "joints": x_0_pred._weight_and_mask_loss(
                         invisible_joint_loss.unsqueeze(-1),
                         train_batch.mask,
                         weight_t,
                         torch.sum(train_batch.mask),
-<<<<<<< HEAD
                     )
                     + x_0_pred._weight_and_mask_loss(
-                        visible_joint_loss.unsqueeze(-1),
-                        train_batch.mask,
-                        weight_t,
-                        torch.sum(train_batch.mask),
-                    ),
-                    "foot_skating": foot_skating_loss,
-                    "velocity": x_0_pred._weight_and_mask_loss(
-                        (joint_velocities - gt_velocities).reshape(batch, time - 1, -1),
-=======
-                    ) + x_0_pred._weight_and_mask_loss(
                         vis_jnt_loss.unsqueeze(-1),
                         train_batch.mask,
                         weight_t,
                         torch.sum(train_batch.mask),
-                    ) * 2.0,
+                    )
+                    * 2.0,
                     "foot_skating": foot_skating_loss,
                     "velocity": x_0_pred._weight_and_mask_loss(
                         ((joint_velocities - gt_velocities) ** 2).reshape(
-                            batch, time - 1, -1
+                            batch,
+                            time - 1,
+                            -1,
                         ),
->>>>>>> e2a99516
                         train_batch.mask[:, 1:],
                         weight_t,
                         torch.sum(train_batch.mask[:, 1:]),
                     ),
-<<<<<<< HEAD
                 },
-=======
-                }
->>>>>>> e2a99516
             )
             # Include hand objective.
             # We didn't use this in the paper.
@@ -518,13 +450,9 @@
 
         assert all(
             k in train_config.denoising.loss_weights.keys() for k in loss_terms.keys()
-<<<<<<< HEAD
         ), (
             f"Missing loss weights for terms: {set(loss_terms.keys()) - set(train_config.denoising.loss_weights.keys())}"
         )
-=======
-        ), f"Missing loss weights for terms: {set(loss_terms.keys()) - set(train_config.denoising.loss_weights.keys())}"
->>>>>>> e2a99516
         # Log loss terms.
         for name, term in loss_terms.items():
             loss_term = term * train_config.denoising.loss_weights[name]
@@ -537,8 +465,4 @@
         assert loss.shape == ()
         log_outputs["train_loss"] = loss
 
-<<<<<<< HEAD
-        return total_loss, metrics
-=======
-        return loss, log_outputs
->>>>>>> e2a99516
+        return loss, log_outputs