from __future__ import annotations

<<<<<<< HEAD
=======
import copy
import time
>>>>>>> e2a99516
from typing import TYPE_CHECKING

import numpy as np
import torch
import typeguard
from jaxtyping import Float
from jaxtyping import jaxtyped
from torch import Tensor
from tqdm import tqdm

from . import fncsmpl
from . import network
from .guidance_optimizer_jax import do_guidance_optimization
from .guidance_optimizer_jax import GuidanceMode
from .hand_detection_structs import CorrespondedAriaHandWristPoseDetections
from .hand_detection_structs import CorrespondedHamerDetections
from .tensor_dataclass import TensorDataclass
from .transforms import SE3
from .transforms import SO3

if TYPE_CHECKING:
    from .data.dataclass import EgoTrainingData
    from .config.train.train_config import EgoAlloTrainConfig


def quadratic_ts(timesteps: int) -> np.ndarray:
    """DDIM sampling schedule."""
    end_step = 0
    start_step = timesteps
    x = np.arange(end_step, int(np.sqrt(start_step))) ** 2
    x[-1] = start_step
    return x[::-1]


def linear_ts(timesteps: int) -> np.ndarray:
    """
    DDPM sampling schedule using linear timesteps.
    Returns evenly spaced timesteps from `timesteps` to 0 in descending order.
    """
    start_step = timesteps
    end_step = 0
    return np.arange(start_step, end_step - 1, -1)


@jaxtyped(typechecker=typeguard.typechecked)
class CosineNoiseScheduleConstants(TensorDataclass):
    """Constants used for cosine noise scheduling."""

    alpha_t: Float[Tensor, "T"]
    r"""$1 - \beta_t$"""

    alpha_bar_t: Float[Tensor, "T+1"]
    r"""$\Prod_{j=1}^t (1 - \beta_j)$"""

    @staticmethod
    def compute(timesteps: int, s: float = 0.008) -> CosineNoiseScheduleConstants:
        """Compute cosine noise schedule constants.

        Args:
            timesteps: Number of timesteps
            s: Offset parameter

        Returns:
            CosineNoiseScheduleConstants: Computed schedule constants
        """
        steps = timesteps + 1
        x = torch.linspace(0, 1, steps, dtype=torch.float32)

        def get_betas():
            alphas_cumprod = torch.cos((x + s) / (1 + s) * torch.pi * 0.5) ** 2
            alphas_cumprod = alphas_cumprod / alphas_cumprod[0]
            betas = 1.0 - (alphas_cumprod[1:] / alphas_cumprod[:-1])
            return torch.clip(betas, 0, 0.999)

        alpha_t = 1.0 - get_betas()
        assert len(alpha_t.shape) == 1
        alpha_cumprod_t = torch.cat(
            [torch.ones((1,)), torch.cumprod(alpha_t, dim=0)],
            dim=0,
        )
        return CosineNoiseScheduleConstants(
            alpha_t=alpha_t,
            alpha_bar_t=alpha_cumprod_t,
        )


# @jaxtyped(typechecker=typeguard.typechecked)
# def run_sampling_with_stitching(
#     denoiser_network: network.EgoDenoiser,
#     body_model: fncsmpl.SmplhModel,
#     runtime_config: EgoAlloTrainConfig,
#     guidance_mode: GuidanceMode,
#     guidance_post: bool,
#     guidance_inner: bool,
#     Ts_world_cpf: Float[Tensor, "time 7"],
#     hamer_detections: None | CorrespondedHamerDetections,
#     aria_detections: None | CorrespondedAriaHandWristPoseDetections,
#     num_samples: int,
#     device: torch.device,
# ) -> network.AbsoluteDenoiseTraj:
#     noise_constants = CosineNoiseScheduleConstants.compute(timesteps=1000).to(
#         device=device
#     )
#     alpha_bar_t = noise_constants.alpha_bar_t
#     alpha_t = noise_constants.alpha_t

#     x_t_packed = torch.randn(
#         (num_samples, Ts_world_cpf.shape[0] - 1, runtime_config.denoising.get_d_state()),
#         device=device,
#     )
#     if runtime_config.denoising.denoising_mode == "absolute":
#         _cls = network.AbsoluteDenoiseTraj
#     elif runtime_config.denoising.denoising_mode == "velocity":
#         _cls = network.VelocityDenoiseTraj
#     elif runtime_config.denoising.denoising_mode == "joints_only":
#         _cls = network.JointsOnlyTraj
#     else:
#         raise ValueError(f"Invalid denoising mode: {runtime_config.denoising.denoising_mode}")

#     x_t = _cls.unpack(
#         x_t_packed, include_hands=denoiser_network.config.include_hands
#     )
#     x_t.T_world_root = Ts_world_cpf[1:]  # Use the transformed poses
#     x_t_list = [x_t]
#     ts = quadratic_ts(timesteps=1000)

#     seq_len = x_t_packed.shape[1]

#     start_time = None

#     window_size = 128
#     overlap_size = 32
#     canonical_overlap_weights = (
#         torch.from_numpy(
#             np.minimum(
#                 # Make this shape /```\
#                 overlap_size,
#                 np.minimum(
#                     # Make this shape: /
#                     np.arange(1, seq_len + 1),
#                     # Make this shape: \
#                     np.arange(1, seq_len + 1)[::-1],
#                 ),
#             )
#             / overlap_size,
#         )
#         .to(device)
#         .to(torch.float32)
#     )
#     for i in range(len(ts) - 1):
#         print(f"Sampling {i}/{len(ts) - 1}")
#         t = ts[i]
#         t_next = ts[i + 1]

#         with torch.inference_mode():
#             # Chop everything into windows.
#             x_0_packed_pred = torch.zeros_like(x_t_packed)
#             overlap_weights = torch.zeros((1, seq_len, 1), device=x_t_packed.device)

#             # Denoise each window.
#             for start_t in range(0, seq_len, window_size - overlap_size):
#                 end_t = min(start_t + window_size, seq_len)
#                 assert end_t - start_t > 0
#                 overlap_weights_slice = canonical_overlap_weights[
#                     None, : end_t - start_t, None
#                 ]
#                 overlap_weights[:, start_t:end_t, :] += overlap_weights_slice
#                 x_0_packed_pred[:, start_t:end_t, :] += (
#                     # FIXME: the param of x_t_unpacked has been changed in `forward` function. Take notes.
#                     denoiser_network.forward(
#                         runtime_config.denoising.unpack_traj(x_t_packed[:, start_t:end_t, :], include_hands=runtime_config.model.include_hands),
#                         torch.tensor([t], device=device).expand((num_samples,)),
#                         T_world_cpf=Ts_world_cpf[
#                             None, start_t + 1 : end_t + 1, :
#                         ].repeat((num_samples, 1, 1)),
#                         project_output_rotmats=False,
#                         hand_positions_wrt_cpf=None,  # TODO: this should be filled in!!
#                         mask=None,
#                     )
#                     * overlap_weights_slice
#                 )

#             # Take the mean for overlapping regions.
#             x_0_packed_pred /= overlap_weights

#             x_0_packed_pred = _cls.unpack(
#                 x_0_packed_pred,
#                 include_hands=denoiser_network.config.include_hands,
#                 project_rotmats=True,
#             ).pack()

#         if torch.any(torch.isnan(x_0_packed_pred)):
#             print("found nan", i)
#         sigma_t = torch.cat(
#             [
#                 torch.zeros((1,), device=device),
#                 torch.sqrt(
#                     (1.0 - alpha_bar_t[:-1]) / (1 - alpha_bar_t[1:]) * (1 - alpha_t)
#                 )
#                 * 0.8,
#             ]
#         )

#         if guidance_mode != "off" and guidance_inner:
#             x_0_pred, _ = do_guidance_optimization(
#                 # It's important that we _don't_ use the shifted transforms here.
#                 Ts_world_cpf=Ts_world_cpf[1:, :],
#                 traj=_cls.unpack(
#                     x_0_packed_pred, include_hands=denoiser_network.config.include_hands
#                 ),
#                 body_model=body_model,
#                 guidance_mode=guidance_mode,
#                 phase="inner",
#                 hamer_detections=hamer_detections,
#                 aria_detections=aria_detections,
#             )
#             x_0_packed_pred = x_0_pred.pack()
#             del x_0_pred

#         if start_time is None:
#             start_time = time.time()

#         # print(sigma_t)
#         x_t_packed = (
#             torch.sqrt(alpha_bar_t[t_next]) * x_0_packed_pred
#             + (
#                 torch.sqrt(1 - alpha_bar_t[t_next] - sigma_t[t] ** 2)
#                 * (x_t_packed - torch.sqrt(alpha_bar_t[t]) * x_0_packed_pred)
#                 / torch.sqrt(1 - alpha_bar_t[t] + 1e-1)
#             )
#             + sigma_t[t] * torch.randn(x_0_packed_pred.shape, device=device)
#         )
#         x_t_list.append(
#             _cls.unpack(
#                 x_t_packed, include_hands=denoiser_network.config.include_hands
#             )
#         )

#     if guidance_mode != "off" and guidance_post:
#         constrained_traj = x_t_list[-1]
#         constrained_traj, _ = do_guidance_optimization(
#             # It's important that we _don't_ use the shifted transforms here.
#             Ts_world_cpf=Ts_world_cpf[1:, :],
#             traj=constrained_traj,
#             body_model=body_model,
#             guidance_mode=guidance_mode,
#             phase="post",
#             hamer_detections=hamer_detections,
#             aria_detections=aria_detections,
#         )
#         assert start_time is not None
#         print("RUNTIME (exclude first optimization)", time.time() - start_time)
#         return constrained_traj
#     else:
#         assert start_time is not None
#         print("RUNTIME (exclude first optimization)", time.time() - start_time)
#         return x_t_list[-1]


@jaxtyped(typechecker=typeguard.typechecked)
def run_sampling_with_masked_data(
    denoiser_network: network.EgoDenoiser,
    body_model: fncsmpl.SmplhModel,
    masked_data: EgoTrainingData,
    runtime_config: EgoAlloTrainConfig,
    guidance_mode: GuidanceMode,
    guidance_post: bool,
    guidance_inner: bool,
    floor_z: float,
    hamer_detections: None | CorrespondedHamerDetections,
    aria_detections: None | CorrespondedAriaHandWristPoseDetections,
    num_samples: int,
    window_size: int,
    overlap_size:int,
    device: torch.device,
) -> network.AbsoluteDenoiseTraj:

    assert masked_data.metadata.stage == "preprocessed", "EgoTrainingData should be preprocessed before being used to create trajectories. \
            , The logic is traj should be sent to network so that the ego_data should be between pre and post."
    assert not torch.any(torch.isnan(masked_data.joints_wrt_world[masked_data.visible_joints_mask.bool()])), "Found nan in joints_wrt_world"

    # FIXME: currently the batch-size dimension of `masked_data` is not supported, as the num_samples `param` would conflict with batch_size dim of `masked_data`.
    noise_constants = CosineNoiseScheduleConstants.compute(timesteps=1000).to(
        device=device,
    )
    alpha_bar_t = noise_constants.alpha_bar_t
    alpha_t = noise_constants.alpha_t

<<<<<<< HEAD
=======
    post_processed_batch = masked_data.postprocess()
    del masked_data
    
>>>>>>> e2a99516
    x_t_packed = torch.randn(
        (
            num_samples,
            post_processed_batch.joints_wrt_world.shape[1],
            runtime_config.denoising.get_d_state(),
        ),
        device=device,
    )
    x_t_list = [
        runtime_config.denoising.unpack_traj(
            x_t_packed,
            include_hands=runtime_config.model.include_hands,
        ),
    ]

    ts = quadratic_ts(timesteps=1000)

    seq_len = x_t_packed.shape[1]

    canonical_overlap_weights = (
        torch.from_numpy(
            np.minimum(
                overlap_size,
                np.minimum(
                    np.arange(1, seq_len + 1),
                    np.arange(1, seq_len + 1)[::-1],
                ),
            )
            / overlap_size,
        )
        .to(device)
        .to(torch.float32)
    )

<<<<<<< HEAD
=======
    
>>>>>>> e2a99516
    for i in range(len(ts) - 1):
        t = ts[i]
        t_next = ts[i + 1]

        with torch.inference_mode():
            x_0_packed_pred = torch.zeros_like(x_t_packed)
            overlap_weights = torch.zeros((1, seq_len, 1), device=x_t_packed.device)

            for start_t in range(0, seq_len, window_size - overlap_size):
                end_t = min(start_t + window_size, seq_len)
                overlap_weights_slice = canonical_overlap_weights[
                    None,
                    : end_t - start_t,
                    None,
                ]
                overlap_weights[:, start_t:end_t, :] += overlap_weights_slice

<<<<<<< HEAD
                x_0_packed_pred[:, start_t:end_t, :] += (
                    denoiser_network.forward(
                        x_t_unpacked=runtime_config.denoising.unpack_traj(
                            x_t_packed[:, start_t:end_t, :],
                            include_hands=runtime_config.model.include_hands,
                        ),
                        t=torch.tensor([t], device=device).expand((num_samples,)),
                        joints=masked_data.joints_wrt_world[:, start_t:end_t, :],
                        visible_joints_mask=masked_data.visible_joints_mask[
                            :,
                            start_t:end_t,
                            :,
                        ],
=======
                this_window_data = copy.deepcopy(post_processed_batch[:, start_t:end_t])
                # FIXME: this is a hack to follow the state machine of EgoTrainingData dataclass.
                this_window_data.metadata.stage = "raw"
                this_window_data = this_window_data.preprocess()

                ret = denoiser_network.forward(
                        x_t_unpacked=runtime_config.denoising.unpack_traj(x_t_packed[:, start_t:end_t, :], include_hands=runtime_config.model.include_hands),
                        t=torch.tensor([t], device=device).expand((num_samples,)),
                        joints=this_window_data.joints_wrt_world,
                        visible_joints_mask=this_window_data.visible_joints_mask,
>>>>>>> e2a99516
                        project_output_rotmats=False,
                        mask=this_window_data.mask,
                    )
                
                ret = runtime_config.denoising.unpack_traj(ret, include_hands=runtime_config.model.include_hands, project_rotmats=False)

                this_window_data = this_window_data.postprocess()
                ret = this_window_data._post_process(ret)
                ret = this_window_data._set_traj(ret)

                ret = ret.pack()
                x_0_packed_pred[:, start_t:end_t, :] += ret * overlap_weights_slice

            x_0_packed_pred /= overlap_weights
            assert not torch.any(torch.isnan(x_0_packed_pred)), "Found nan in x_0_packed_pred"

            x_0_pred = runtime_config.denoising.unpack_traj( # raw traj
                x_0_packed_pred,
                include_hands=runtime_config.model.include_hands,
                project_rotmats=True,
            )

        if guidance_mode != "off" and guidance_inner:
            x_0_pred, _ = do_guidance_optimization(
                T_world_root=SE3.from_rotation_and_translation(
                    SO3.from_matrix(x_0_pred.R_world_root),
                    x_0_pred.t_world_root,
                )
                .parameters(),
                # .squeeze(0),
                traj=x_0_pred,
                body_model=body_model,
                guidance_mode=guidance_mode,
                phase="inner",
                hamer_detections=hamer_detections,
                aria_detections=aria_detections,
            )
        x_0_packed_pred = x_0_pred.pack()

        if torch.any(torch.isnan(x_0_packed_pred)):
            print("found nan", i)
        sigma_t = torch.cat(
            [
                torch.zeros((1,), device=device),
                torch.sqrt(
                    (1.0 - alpha_bar_t[:-1]) / (1 - alpha_bar_t[1:]) * (1 - alpha_t),
                )
                * 0.8,
            ],
        )
        x_t_packed = (
            torch.sqrt(alpha_bar_t[t_next]) * x_0_packed_pred
            + (
                torch.sqrt(1 - alpha_bar_t[t_next] - sigma_t[t] ** 2)
                * (x_t_packed - torch.sqrt(alpha_bar_t[t]) * x_0_packed_pred)
                / torch.sqrt(1 - alpha_bar_t[t] + 1e-1)
            )
            + sigma_t[t] * torch.randn_like(x_0_packed_pred)
        )
        x_t_list.append(
            runtime_config.denoising.unpack_traj(
                x_t_packed,
                include_hands=runtime_config.model.include_hands,
                project_rotmats=False,
            ),
        )
    duration = time.time() - start_time
    logger.info(
        f"RUNTIME: {duration:.6f}, SEQ_LEN: {seq_len:2d}, FPS: {seq_len / duration:.2f}",
    )

    if guidance_mode != "off" and guidance_post:
        constrained_traj = x_t_list[-1]
        constrained_traj, _ = do_guidance_optimization(
            T_world_root=SE3.from_rotation_and_translation(
                SO3.from_matrix(constrained_traj.R_world_root),
                constrained_traj.t_world_root,
            )
            .parameters(),
            # .squeeze(0),
            traj=constrained_traj,
            body_model=body_model,
            guidance_mode=guidance_mode,
            phase="post",
            hamer_detections=hamer_detections,
            aria_detections=aria_detections,
        )
        return constrained_traj
    else:
        return x_t_list[-1]


<<<<<<< HEAD
# Implementation of DDPM sampling
@jaxtyped(typechecker=typeguard.typechecked)
def run_sampling_with_masked_data_ddpm(
    denoiser_network: network.EgoDenoiser,
    body_model: fncsmpl.SmplhModel,
    masked_data: EgoTrainingData,
    runtime_config: EgoAlloTrainConfig,
    guidance_mode: GuidanceMode,
    guidance_post: bool,
    guidance_inner: bool,
    floor_z: float,
    hamer_detections: None | CorrespondedHamerDetections,
    aria_detections: None | CorrespondedAriaHandWristPoseDetections,
    num_samples: int,
    device: torch.device,
) -> network.AbsoluteDenoiseTraj:
    """
    DDPM sampling version of run_sampling_with_masked_data.
    Uses full stochastic sampling instead of DDIM's deterministic sampling.
    """
    # Initialize noise schedule - same as DDIM
    noise_constants = CosineNoiseScheduleConstants.compute(timesteps=1000).to(
        device=device,
    )
    alpha_bar_t = noise_constants.alpha_bar_t
=======
# # Implementation of DDPM sampling
# @jaxtyped(typechecker=typeguard.typechecked)
# def run_sampling_with_masked_data_ddpm(
#     denoiser_network: network.EgoDenoiser,
#     body_model: fncsmpl.SmplhModel,
#     masked_data: EgoTrainingData,
#     runtime_config: EgoAlloTrainConfig,
#     guidance_mode: GuidanceMode,
#     guidance_post: bool,
#     guidance_inner: bool,
#     floor_z: float,
#     hamer_detections: None | CorrespondedHamerDetections,
#     aria_detections: None | CorrespondedAriaHandWristPoseDetections,
#     num_samples: int,
#     device: torch.device,
# ) -> network.AbsoluteDenoiseTraj:
#     """
#     DDPM sampling version of run_sampling_with_masked_data.
#     Uses full stochastic sampling instead of DDIM's deterministic sampling.
#     """
#     # Initialize noise schedule - same as DDIM
#     noise_constants = CosineNoiseScheduleConstants.compute(timesteps=1000).to(
#         device=device
#     )
#     alpha_bar_t = noise_constants.alpha_bar_t
#     alpha_t = noise_constants.alpha_t
>>>>>>> e2a99516

#     # Initialize random noise
#     # FIXME: the denoiser_network.get_d_state() is not Implemented for now.
#     x_t_packed = torch.randn(
#         (
#             num_samples,
#             masked_data.joints_wrt_world.shape[1],
#             runtime_config.denoising.get_d_state(),
#         ),
#         device=device,
#     )

<<<<<<< HEAD
    x_t_list = [
        runtime_config.denoising.unpack_traj(
            x_t_packed,
            include_hands=runtime_config.model.include_hands,
        ),
    ]
    ts = linear_ts(timesteps=1000)
=======
#     x_t_list = [
#         runtime_config.denoising.unpack_traj(
#             x_t_packed, include_hands=runtime_config.model.include_hands
#         )
#     ]
#     ts = linear_ts(timesteps=1000)
>>>>>>> e2a99516

#     seq_len = x_t_packed.shape[1]
#     window_size = 128
#     overlap_size = 32

#     canonical_overlap_weights = (
#         torch.from_numpy(
#             np.minimum(
#                 overlap_size,
#                 np.minimum(
#                     np.arange(1, seq_len + 1),
#                     np.arange(1, seq_len + 1)[::-1],
#                 ),
#             )
#             / overlap_size,
#         )
#         .to(device)
#         .to(torch.float32)
#     )

<<<<<<< HEAD
    for i in tqdm(
        range(len(ts) - 1),
        total=len(ts) - 1,
        desc="DDPM sampling",
        ascii=" >=",
    ):
        t = ts[i]
        t_next = ts[i + 1]
=======
#     
#     for i in tqdm(
#         range(len(ts) - 1), total=len(ts) - 1, desc="DDPM sampling", ascii=" >="
#     ):
#         t = ts[i]
#         t_next = ts[i + 1]
>>>>>>> e2a99516

#         with torch.inference_mode():
#             x_0_packed_pred = torch.zeros_like(x_t_packed)
#             overlap_weights = torch.zeros((1, seq_len, 1), device=x_t_packed.device)

<<<<<<< HEAD
            # Process windows with overlap
            for start_t in range(0, seq_len, window_size - overlap_size):
                end_t = min(start_t + window_size, seq_len)
                overlap_weights_slice = canonical_overlap_weights[
                    None,
                    : end_t - start_t,
                    None,
                ]
                overlap_weights[:, start_t:end_t, :] += overlap_weights_slice

                x_0_packed_pred[:, start_t:end_t, :] += (
                    denoiser_network.forward(
                        x_t_unpacked=runtime_config.denoising.unpack_traj(
                            x_t_packed[:, start_t:end_t, :],
                            include_hands=runtime_config.model.include_hands,
                        ),
                        t=torch.tensor([t], device=device).expand((num_samples,)),
                        joints=masked_data.joints_wrt_world[:, start_t:end_t, :],
                        visible_joints_mask=masked_data.visible_joints_mask[
                            :,
                            start_t:end_t,
                            :,
                        ],
                        project_output_rotmats=False,
                        mask=masked_data.mask[:, start_t:end_t],
                    )
                    * overlap_weights_slice
                )
=======
#             # Process windows with overlap
#             for start_t in range(0, seq_len, window_size - overlap_size):
#                 end_t = min(start_t + window_size, seq_len)
#                 overlap_weights_slice = canonical_overlap_weights[
#                     None, : end_t - start_t, None
#                 ]
#                 overlap_weights[:, start_t:end_t, :] += overlap_weights_slice

#                 x_0_packed_pred[:, start_t:end_t, :] += (
#                     denoiser_network.forward(
#                         x_t_unpacked=runtime_config.denoising.unpack_traj(x_t_packed[:, start_t:end_t, :], include_hands=runtime_config.model.include_hands),
#                         t=torch.tensor([t], device=device).expand((num_samples,)),
#                         joints=masked_data.joints_wrt_world[:, start_t:end_t, :],
#                         visible_joints_mask=masked_data.visible_joints_mask[
#                             :, start_t:end_t, :
#                         ],
#                         project_output_rotmats=False,
#                         mask=masked_data.mask[:, start_t:end_t],
#                     )
#                     * overlap_weights_slice
#                 )
>>>>>>> e2a99516

#             x_0_packed_pred /= overlap_weights

#             x_0_pred = runtime_config.denoising.unpack_traj(
#                 x_0_packed_pred,
#                 include_hands=runtime_config.model.include_hands,
#                 project_rotmats=False,
#             )

<<<<<<< HEAD
        if guidance_mode != "off" and guidance_inner:
            x_0_pred, _ = do_guidance_optimization(
                T_world_root=SE3.from_rotation_and_translation(
                    SO3.from_matrix(x_0_pred.R_world_root),
                    x_0_pred.t_world_root,
                )
                .parameters()
                .squeeze(0),
                traj=x_0_pred,
                body_model=body_model,
                guidance_mode=guidance_mode,
                phase="inner",
                hamer_detections=hamer_detections,
                aria_detections=aria_detections,
            )
        x_0_packed_pred = x_0_pred.pack()
=======
#         if guidance_mode != "off" and guidance_inner:
#             x_0_pred, _ = do_guidance_optimization(
#                 T_world_root=SE3.from_rotation_and_translation(
#                     SO3.from_matrix(x_0_pred.R_world_root), x_0_pred.t_world_root
#                 )
#                 .parameters()
#                 .squeeze(0),
#                 traj=x_0_pred,
#                 body_model=body_model,
#                 guidance_mode=guidance_mode,
#                 phase="inner",
#                 hamer_detections=hamer_detections,
#                 aria_detections=aria_detections,
#             )
#         x_0_packed_pred = x_0_pred.pack()
>>>>>>> e2a99516

#         if torch.any(torch.isnan(x_0_packed_pred)):
#             print("found nan", i)

<<<<<<< HEAD
        # DDPM update equation
        # x_t = sqrt(alpha_t) * x_0 + sqrt(1 - alpha_t) * noise
        noise = torch.randn(
            x_0_packed_pred.shape,
            dtype=x_0_packed_pred.dtype,
            device=device,
        )
        x_t_packed = (
            torch.sqrt(alpha_bar_t[t_next]) * x_0_packed_pred
            + torch.sqrt(1.0 - alpha_bar_t[t_next]) * noise
        )

        x_t_list.append(
            runtime_config.denoising.unpack_traj(
                x_t_packed,
                include_hands=runtime_config.model.include_hands,
                project_rotmats=False,
            ),
        )

    if guidance_mode != "off" and guidance_post:
        constrained_traj = x_t_list[-1]
        constrained_traj, _ = do_guidance_optimization(
            T_world_root=SE3.from_rotation_and_translation(
                SO3.from_matrix(constrained_traj.R_world_root),
                constrained_traj.t_world_root,
            )
            .parameters()
            .squeeze(0),
            traj=constrained_traj,
            body_model=body_model,
            guidance_mode=guidance_mode,
            phase="post",
            hamer_detections=hamer_detections,
            aria_detections=aria_detections,
        )
        return constrained_traj
    else:
        return x_t_list[-1]


def real_time_sampling_with_stitching(
    denoiser_network: network.EgoDenoiser,
    body_model: fncsmpl.SmplhModel,
    guidance_mode: GuidanceMode,
    guidance_post: bool,
    guidance_inner: bool,
    Ts_world_cpf: Float[Tensor, "time 7"],
    floor_z: float,
    hamer_detections: None | CorrespondedHamerDetections,
    aria_detections: None | CorrespondedAriaHandWristPoseDetections,
    num_samples: int,
    device: torch.device,
) -> network.EgoDenoiseTraj:
    # Offset the T_world_cpf transform to place the floor at z=0 for the
    # denoiser network. All of the network outputs are local, so we don't need to
    # unoffset when returning.
    Ts_world_cpf_shifted = Ts_world_cpf.clone()
    Ts_world_cpf_shifted[..., 6] -= floor_z

    noise_constants = CosineNoiseScheduleConstants.compute(timesteps=1000).to(
        device=device,
    )
    alpha_bar_t = noise_constants.alpha_bar_t
    alpha_t = noise_constants.alpha_t

    T_cpf_tm1_cpf_t = (
        SE3(Ts_world_cpf[..., :-1, :]).inverse() @ SE3(Ts_world_cpf[..., 1:, :])
    ).wxyz_xyz

    x_t_packed = torch.randn(
        (num_samples, Ts_world_cpf.shape[0] - 1, denoiser_network.get_d_state()),
        device=device,
    )

    ts = quadratic_ts()

    seq_len = x_t_packed.shape[1]

    start_time = None

    window_size = 128
    overlap_size = 64
    canonical_overlap_weights = (
        torch.from_numpy(
            np.minimum(
                # Make this shape /```\
                overlap_size,
                np.minimum(
                    # Make this shape: /
                    np.arange(1, seq_len + 1),
                    # Make this shape: \
                    np.arange(1, seq_len + 1)[::-1],
                ),
            )
            / overlap_size,
        )
        .to(device)
        .to(torch.float32)
    )
    start_time = time.time()
    # Chop everything into windows.
    x_0_packed_pred = torch.zeros_like(x_t_packed)
    overlap_weights = torch.zeros((1, seq_len, 1), device=x_t_packed.device)
    sigma_t = torch.cat(
        [
            torch.zeros((1,), device=device),
            torch.sqrt((1.0 - alpha_bar_t[:-1]) / (1 - alpha_bar_t[1:]) * (1 - alpha_t))
            * 0.8,
        ],
    )

    with torch.inference_mode():
        prev_window_x_t = (
            None  # Store the latent representations from the previous window
        )

        for start_t in tqdm(range(0, seq_len, window_size - overlap_size)):
            end_t = min(start_t + window_size, seq_len)
            window_len = end_t - start_t
            assert window_len > 0

            overlap_weights_slice = canonical_overlap_weights[start_t:end_t][
                None,
                :,
                None,
            ]
            overlap_weights[:, start_t:end_t, :] += overlap_weights_slice

            # Initialize x_t_packed for the current window
            x_t_packed_slice = torch.randn(
                (num_samples, window_len, denoiser_network.get_d_state()),
                device=device,
            )

            # Denoising timesteps
            ts = quadratic_ts()
            x_0_packed_pred_slice = None
            for i in range(len(ts) - 1):
                t = ts[i]
                t_next = ts[i + 1]

                # Blend the latent representations in the overlapping region
                if prev_window_x_t is not None:
                    num_overlap = min(overlap_size, end_t - start_t)
                    # Initialize overlapping region with previous output
                    x_t_packed_slice[:, :num_overlap, :] = prev_window_x_t[
                        :,
                        -num_overlap:,
                        :,
                    ]

                x_0_packed_pred_slice = denoiser_network.forward(
                    x_t_packed_slice,
                    torch.full((num_samples,), t, device=device),
                    T_cpf_tm1_cpf_t=T_cpf_tm1_cpf_t[None, start_t:end_t, :].repeat(
                        num_samples,
                        1,
                        1,
                    ),
                    T_world_cpf=Ts_world_cpf_shifted[
                        None,
                        start_t + 1 : end_t + 1,
                        :,
                    ].repeat(num_samples, 1, 1),
                    project_output_rotmats=False,
                    hand_positions_wrt_cpf=None,
                    mask=None,
                )

                x_t_packed_slice = (
                    torch.sqrt(alpha_bar_t[t_next]) * x_0_packed_pred_slice
                    + (
                        torch.sqrt(1 - alpha_bar_t[t_next] - sigma_t[t] ** 2)
                        * (
                            x_t_packed_slice
                            - torch.sqrt(alpha_bar_t[t]) * x_0_packed_pred_slice
                        )
                        / torch.sqrt(1 - alpha_bar_t[t] + 1e-1)
                    )
                    + sigma_t[t] * torch.randn_like(x_0_packed_pred_slice)
                )

            if guidance_mode != "off" and guidance_post:
                x_0_packed_pred_slice, _ = do_guidance_optimization(
                    # It's important that we _don't_ use the shifted transforms here.
                    Ts_world_cpf=Ts_world_cpf[1 + start_t : end_t + 1, :],
                    traj=network.EgoDenoiseTraj.unpack(
                        x_0_packed_pred_slice,
                        include_hands=denoiser_network.config.include_hands,
                    ),
                    body_model=body_model,
                    guidance_mode=guidance_mode,
                    phase="post",
                    hamer_detections=hamer_detections,
                    aria_detections=aria_detections,
                )
                x_0_packed_pred_slice = x_0_packed_pred_slice.pack()

            # Store the latent representations for the next window
            prev_window_x_t = x_0_packed_pred_slice.clone()

            # Accumulate the denoised outputs
            if start_t > 0:
                x_0_packed_pred[:, start_t + overlap_size : end_t, :] = (
                    x_0_packed_pred_slice[:, overlap_size:, :]
                )
            else:
                x_0_packed_pred[:, start_t:end_t, :] = x_0_packed_pred_slice

    x_0_packed_pred = network.EgoDenoiseTraj.unpack(
        x_0_packed_pred,
        include_hands=denoiser_network.config.include_hands,
        project_rotmats=True,
    )

    if torch.any(torch.isnan(x_0_packed_pred.pack())):
        raise RuntimeWarning("found nan")

    duration = time.time() - start_time
    logger.info(
        f"RUNTIME: {duration:.6f}, SEQ_LEN: {seq_len:2d}, FPS: {seq_len / duration:.2f}",
    )

    return x_0_packed_pred
=======
#         # DDPM update equation
#         # x_t = sqrt(alpha_t) * x_0 + sqrt(1 - alpha_t) * noise
#         noise = torch.randn(
#             x_0_packed_pred.shape, dtype=x_0_packed_pred.dtype, device=device
#         )
#         x_t_packed = (
#             torch.sqrt(alpha_bar_t[t_next]) * x_0_packed_pred
#             + torch.sqrt(1.0 - alpha_bar_t[t_next]) * noise
#         )

#         x_t_list.append(
#             runtime_config.denoising.unpack_traj(
#                 x_t_packed,
#                 include_hands=runtime_config.model.include_hands,
#                 project_rotmats=False,
#             )
#         )

#     
#     if guidance_mode != "off" and guidance_post:
#         constrained_traj = x_t_list[-1]
#         constrained_traj, _ = do_guidance_optimization(
#             T_world_root=SE3.from_rotation_and_translation(
#                 SO3.from_matrix(constrained_traj.R_world_root),
#                 constrained_traj.t_world_root,
#             )
#             .parameters()
#             .squeeze(0),
#             traj=constrained_traj,
#             body_model=body_model,
#             guidance_mode=guidance_mode,
#             phase="post",
#             hamer_detections=hamer_detections,
#             aria_detections=aria_detections,
#         )
#         return constrained_traj
#     else:
#         return x_t_list[-1]
>>>>>>> e2a99516
<|MERGE_RESOLUTION|>--- conflicted
+++ resolved
@@ -1,10 +1,7 @@
 from __future__ import annotations
 
-<<<<<<< HEAD
-=======
 import copy
 import time
->>>>>>> e2a99516
 from typing import TYPE_CHECKING
 
 import numpy as np
@@ -278,13 +275,18 @@
     aria_detections: None | CorrespondedAriaHandWristPoseDetections,
     num_samples: int,
     window_size: int,
-    overlap_size:int,
+    overlap_size: int,
     device: torch.device,
 ) -> network.AbsoluteDenoiseTraj:
-
-    assert masked_data.metadata.stage == "preprocessed", "EgoTrainingData should be preprocessed before being used to create trajectories. \
+    assert masked_data.metadata.stage == "preprocessed", (
+        "EgoTrainingData should be preprocessed before being used to create trajectories. \
             , The logic is traj should be sent to network so that the ego_data should be between pre and post."
-    assert not torch.any(torch.isnan(masked_data.joints_wrt_world[masked_data.visible_joints_mask.bool()])), "Found nan in joints_wrt_world"
+    )
+    assert not torch.any(
+        torch.isnan(
+            masked_data.joints_wrt_world[masked_data.visible_joints_mask.bool()],
+        ),
+    ), "Found nan in joints_wrt_world"
 
     # FIXME: currently the batch-size dimension of `masked_data` is not supported, as the num_samples `param` would conflict with batch_size dim of `masked_data`.
     noise_constants = CosineNoiseScheduleConstants.compute(timesteps=1000).to(
@@ -293,12 +295,9 @@
     alpha_bar_t = noise_constants.alpha_bar_t
     alpha_t = noise_constants.alpha_t
 
-<<<<<<< HEAD
-=======
     post_processed_batch = masked_data.postprocess()
     del masked_data
-    
->>>>>>> e2a99516
+
     x_t_packed = torch.randn(
         (
             num_samples,
@@ -333,10 +332,6 @@
         .to(torch.float32)
     )
 
-<<<<<<< HEAD
-=======
-    
->>>>>>> e2a99516
     for i in range(len(ts) - 1):
         t = ts[i]
         t_next = ts[i + 1]
@@ -354,37 +349,28 @@
                 ]
                 overlap_weights[:, start_t:end_t, :] += overlap_weights_slice
 
-<<<<<<< HEAD
-                x_0_packed_pred[:, start_t:end_t, :] += (
-                    denoiser_network.forward(
-                        x_t_unpacked=runtime_config.denoising.unpack_traj(
-                            x_t_packed[:, start_t:end_t, :],
-                            include_hands=runtime_config.model.include_hands,
-                        ),
-                        t=torch.tensor([t], device=device).expand((num_samples,)),
-                        joints=masked_data.joints_wrt_world[:, start_t:end_t, :],
-                        visible_joints_mask=masked_data.visible_joints_mask[
-                            :,
-                            start_t:end_t,
-                            :,
-                        ],
-=======
                 this_window_data = copy.deepcopy(post_processed_batch[:, start_t:end_t])
                 # FIXME: this is a hack to follow the state machine of EgoTrainingData dataclass.
                 this_window_data.metadata.stage = "raw"
                 this_window_data = this_window_data.preprocess()
 
                 ret = denoiser_network.forward(
-                        x_t_unpacked=runtime_config.denoising.unpack_traj(x_t_packed[:, start_t:end_t, :], include_hands=runtime_config.model.include_hands),
-                        t=torch.tensor([t], device=device).expand((num_samples,)),
-                        joints=this_window_data.joints_wrt_world,
-                        visible_joints_mask=this_window_data.visible_joints_mask,
->>>>>>> e2a99516
-                        project_output_rotmats=False,
-                        mask=this_window_data.mask,
-                    )
-                
-                ret = runtime_config.denoising.unpack_traj(ret, include_hands=runtime_config.model.include_hands, project_rotmats=False)
+                    x_t_unpacked=runtime_config.denoising.unpack_traj(
+                        x_t_packed[:, start_t:end_t, :],
+                        include_hands=runtime_config.model.include_hands,
+                    ),
+                    t=torch.tensor([t], device=device).expand((num_samples,)),
+                    joints=this_window_data.joints_wrt_world,
+                    visible_joints_mask=this_window_data.visible_joints_mask,
+                    project_output_rotmats=False,
+                    mask=this_window_data.mask,
+                )
+
+                ret = runtime_config.denoising.unpack_traj(
+                    ret,
+                    include_hands=runtime_config.model.include_hands,
+                    project_rotmats=False,
+                )
 
                 this_window_data = this_window_data.postprocess()
                 ret = this_window_data._post_process(ret)
@@ -394,9 +380,11 @@
                 x_0_packed_pred[:, start_t:end_t, :] += ret * overlap_weights_slice
 
             x_0_packed_pred /= overlap_weights
-            assert not torch.any(torch.isnan(x_0_packed_pred)), "Found nan in x_0_packed_pred"
-
-            x_0_pred = runtime_config.denoising.unpack_traj( # raw traj
+            assert not torch.any(torch.isnan(x_0_packed_pred)), (
+                "Found nan in x_0_packed_pred"
+            )
+
+            x_0_pred = runtime_config.denoising.unpack_traj(  # raw traj
                 x_0_packed_pred,
                 include_hands=runtime_config.model.include_hands,
                 project_rotmats=True,
@@ -407,8 +395,7 @@
                 T_world_root=SE3.from_rotation_and_translation(
                     SO3.from_matrix(x_0_pred.R_world_root),
                     x_0_pred.t_world_root,
-                )
-                .parameters(),
+                ).parameters(),
                 # .squeeze(0),
                 traj=x_0_pred,
                 body_model=body_model,
@@ -457,8 +444,7 @@
             T_world_root=SE3.from_rotation_and_translation(
                 SO3.from_matrix(constrained_traj.R_world_root),
                 constrained_traj.t_world_root,
-            )
-            .parameters(),
+            ).parameters(),
             # .squeeze(0),
             traj=constrained_traj,
             body_model=body_model,
@@ -472,33 +458,6 @@
         return x_t_list[-1]
 
 
-<<<<<<< HEAD
-# Implementation of DDPM sampling
-@jaxtyped(typechecker=typeguard.typechecked)
-def run_sampling_with_masked_data_ddpm(
-    denoiser_network: network.EgoDenoiser,
-    body_model: fncsmpl.SmplhModel,
-    masked_data: EgoTrainingData,
-    runtime_config: EgoAlloTrainConfig,
-    guidance_mode: GuidanceMode,
-    guidance_post: bool,
-    guidance_inner: bool,
-    floor_z: float,
-    hamer_detections: None | CorrespondedHamerDetections,
-    aria_detections: None | CorrespondedAriaHandWristPoseDetections,
-    num_samples: int,
-    device: torch.device,
-) -> network.AbsoluteDenoiseTraj:
-    """
-    DDPM sampling version of run_sampling_with_masked_data.
-    Uses full stochastic sampling instead of DDIM's deterministic sampling.
-    """
-    # Initialize noise schedule - same as DDIM
-    noise_constants = CosineNoiseScheduleConstants.compute(timesteps=1000).to(
-        device=device,
-    )
-    alpha_bar_t = noise_constants.alpha_bar_t
-=======
 # # Implementation of DDPM sampling
 # @jaxtyped(typechecker=typeguard.typechecked)
 # def run_sampling_with_masked_data_ddpm(
@@ -525,7 +484,6 @@
 #     )
 #     alpha_bar_t = noise_constants.alpha_bar_t
 #     alpha_t = noise_constants.alpha_t
->>>>>>> e2a99516
 
 #     # Initialize random noise
 #     # FIXME: the denoiser_network.get_d_state() is not Implemented for now.
@@ -538,22 +496,12 @@
 #         device=device,
 #     )
 
-<<<<<<< HEAD
-    x_t_list = [
-        runtime_config.denoising.unpack_traj(
-            x_t_packed,
-            include_hands=runtime_config.model.include_hands,
-        ),
-    ]
-    ts = linear_ts(timesteps=1000)
-=======
 #     x_t_list = [
 #         runtime_config.denoising.unpack_traj(
 #             x_t_packed, include_hands=runtime_config.model.include_hands
 #         )
 #     ]
 #     ts = linear_ts(timesteps=1000)
->>>>>>> e2a99516
 
 #     seq_len = x_t_packed.shape[1]
 #     window_size = 128
@@ -574,58 +522,17 @@
 #         .to(torch.float32)
 #     )
 
-<<<<<<< HEAD
-    for i in tqdm(
-        range(len(ts) - 1),
-        total=len(ts) - 1,
-        desc="DDPM sampling",
-        ascii=" >=",
-    ):
-        t = ts[i]
-        t_next = ts[i + 1]
-=======
-#     
+#
 #     for i in tqdm(
 #         range(len(ts) - 1), total=len(ts) - 1, desc="DDPM sampling", ascii=" >="
 #     ):
 #         t = ts[i]
 #         t_next = ts[i + 1]
->>>>>>> e2a99516
 
 #         with torch.inference_mode():
 #             x_0_packed_pred = torch.zeros_like(x_t_packed)
 #             overlap_weights = torch.zeros((1, seq_len, 1), device=x_t_packed.device)
 
-<<<<<<< HEAD
-            # Process windows with overlap
-            for start_t in range(0, seq_len, window_size - overlap_size):
-                end_t = min(start_t + window_size, seq_len)
-                overlap_weights_slice = canonical_overlap_weights[
-                    None,
-                    : end_t - start_t,
-                    None,
-                ]
-                overlap_weights[:, start_t:end_t, :] += overlap_weights_slice
-
-                x_0_packed_pred[:, start_t:end_t, :] += (
-                    denoiser_network.forward(
-                        x_t_unpacked=runtime_config.denoising.unpack_traj(
-                            x_t_packed[:, start_t:end_t, :],
-                            include_hands=runtime_config.model.include_hands,
-                        ),
-                        t=torch.tensor([t], device=device).expand((num_samples,)),
-                        joints=masked_data.joints_wrt_world[:, start_t:end_t, :],
-                        visible_joints_mask=masked_data.visible_joints_mask[
-                            :,
-                            start_t:end_t,
-                            :,
-                        ],
-                        project_output_rotmats=False,
-                        mask=masked_data.mask[:, start_t:end_t],
-                    )
-                    * overlap_weights_slice
-                )
-=======
 #             # Process windows with overlap
 #             for start_t in range(0, seq_len, window_size - overlap_size):
 #                 end_t = min(start_t + window_size, seq_len)
@@ -647,7 +554,6 @@
 #                     )
 #                     * overlap_weights_slice
 #                 )
->>>>>>> e2a99516
 
 #             x_0_packed_pred /= overlap_weights
 
@@ -657,24 +563,6 @@
 #                 project_rotmats=False,
 #             )
 
-<<<<<<< HEAD
-        if guidance_mode != "off" and guidance_inner:
-            x_0_pred, _ = do_guidance_optimization(
-                T_world_root=SE3.from_rotation_and_translation(
-                    SO3.from_matrix(x_0_pred.R_world_root),
-                    x_0_pred.t_world_root,
-                )
-                .parameters()
-                .squeeze(0),
-                traj=x_0_pred,
-                body_model=body_model,
-                guidance_mode=guidance_mode,
-                phase="inner",
-                hamer_detections=hamer_detections,
-                aria_detections=aria_detections,
-            )
-        x_0_packed_pred = x_0_pred.pack()
-=======
 #         if guidance_mode != "off" and guidance_inner:
 #             x_0_pred, _ = do_guidance_optimization(
 #                 T_world_root=SE3.from_rotation_and_translation(
@@ -690,51 +578,48 @@
 #                 aria_detections=aria_detections,
 #             )
 #         x_0_packed_pred = x_0_pred.pack()
->>>>>>> e2a99516
 
 #         if torch.any(torch.isnan(x_0_packed_pred)):
 #             print("found nan", i)
 
-<<<<<<< HEAD
-        # DDPM update equation
-        # x_t = sqrt(alpha_t) * x_0 + sqrt(1 - alpha_t) * noise
-        noise = torch.randn(
-            x_0_packed_pred.shape,
-            dtype=x_0_packed_pred.dtype,
-            device=device,
-        )
-        x_t_packed = (
-            torch.sqrt(alpha_bar_t[t_next]) * x_0_packed_pred
-            + torch.sqrt(1.0 - alpha_bar_t[t_next]) * noise
-        )
-
-        x_t_list.append(
-            runtime_config.denoising.unpack_traj(
-                x_t_packed,
-                include_hands=runtime_config.model.include_hands,
-                project_rotmats=False,
-            ),
-        )
-
-    if guidance_mode != "off" and guidance_post:
-        constrained_traj = x_t_list[-1]
-        constrained_traj, _ = do_guidance_optimization(
-            T_world_root=SE3.from_rotation_and_translation(
-                SO3.from_matrix(constrained_traj.R_world_root),
-                constrained_traj.t_world_root,
-            )
-            .parameters()
-            .squeeze(0),
-            traj=constrained_traj,
-            body_model=body_model,
-            guidance_mode=guidance_mode,
-            phase="post",
-            hamer_detections=hamer_detections,
-            aria_detections=aria_detections,
-        )
-        return constrained_traj
-    else:
-        return x_t_list[-1]
+#         # DDPM update equation
+#         # x_t = sqrt(alpha_t) * x_0 + sqrt(1 - alpha_t) * noise
+#         noise = torch.randn(
+#             x_0_packed_pred.shape, dtype=x_0_packed_pred.dtype, device=device
+#         )
+#         x_t_packed = (
+#             torch.sqrt(alpha_bar_t[t_next]) * x_0_packed_pred
+#             + torch.sqrt(1.0 - alpha_bar_t[t_next]) * noise
+#         )
+
+#         x_t_list.append(
+#             runtime_config.denoising.unpack_traj(
+#                 x_t_packed,
+#                 include_hands=runtime_config.model.include_hands,
+#                 project_rotmats=False,
+#             )
+#         )
+
+#
+#     if guidance_mode != "off" and guidance_post:
+#         constrained_traj = x_t_list[-1]
+#         constrained_traj, _ = do_guidance_optimization(
+#             T_world_root=SE3.from_rotation_and_translation(
+#                 SO3.from_matrix(constrained_traj.R_world_root),
+#                 constrained_traj.t_world_root,
+#             )
+#             .parameters()
+#             .squeeze(0),
+#             traj=constrained_traj,
+#             body_model=body_model,
+#             guidance_mode=guidance_mode,
+#             phase="post",
+#             hamer_detections=hamer_detections,
+#             aria_detections=aria_detections,
+#         )
+#         return constrained_traj
+#     else:
+#         return x_t_list[-1]
 
 
 def real_time_sampling_with_stitching(
@@ -920,44 +805,4 @@
         f"RUNTIME: {duration:.6f}, SEQ_LEN: {seq_len:2d}, FPS: {seq_len / duration:.2f}",
     )
 
-    return x_0_packed_pred
-=======
-#         # DDPM update equation
-#         # x_t = sqrt(alpha_t) * x_0 + sqrt(1 - alpha_t) * noise
-#         noise = torch.randn(
-#             x_0_packed_pred.shape, dtype=x_0_packed_pred.dtype, device=device
-#         )
-#         x_t_packed = (
-#             torch.sqrt(alpha_bar_t[t_next]) * x_0_packed_pred
-#             + torch.sqrt(1.0 - alpha_bar_t[t_next]) * noise
-#         )
-
-#         x_t_list.append(
-#             runtime_config.denoising.unpack_traj(
-#                 x_t_packed,
-#                 include_hands=runtime_config.model.include_hands,
-#                 project_rotmats=False,
-#             )
-#         )
-
-#     
-#     if guidance_mode != "off" and guidance_post:
-#         constrained_traj = x_t_list[-1]
-#         constrained_traj, _ = do_guidance_optimization(
-#             T_world_root=SE3.from_rotation_and_translation(
-#                 SO3.from_matrix(constrained_traj.R_world_root),
-#                 constrained_traj.t_world_root,
-#             )
-#             .parameters()
-#             .squeeze(0),
-#             traj=constrained_traj,
-#             body_model=body_model,
-#             guidance_mode=guidance_mode,
-#             phase="post",
-#             hamer_detections=hamer_detections,
-#             aria_detections=aria_detections,
-#         )
-#         return constrained_traj
-#     else:
-#         return x_t_list[-1]
->>>>>>> e2a99516
+    return x_0_packed_pred