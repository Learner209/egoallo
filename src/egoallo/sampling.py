--- conflicted
+++ resolved
@@ -19,12 +19,9 @@
 )
 from .tensor_dataclass import TensorDataclass
 from .transforms import SE3, SO3
-<<<<<<< HEAD
-=======
 from typing import TYPE_CHECKING
 if TYPE_CHECKING:
     from .data.amass import EgoTrainingData
->>>>>>> adf7466f
 
 
 def quadratic_ts() -> np.ndarray:
@@ -294,13 +291,8 @@
                 x_0_packed_pred[:, start_t:end_t, :] += denoiser_network.forward(
                     x_t_packed=x_t_packed[:, start_t:end_t, :],
                     t=torch.tensor([t], device=device).expand((num_samples,)),
-<<<<<<< HEAD
                     joints=masked_data.joints_wrt_world[:, start_t:end_t, :],
                     visible_joints_mask=masked_data.visible_joints_mask[:, start_t:end_t, :],
-=======
-                    visible_joints_mask=masked_data.visible_joints_mask[:, start_t:end_t, :],
-                    visible_joints=masked_data.visible_joints[:, start_t:end_t, :],
->>>>>>> adf7466f
                     project_output_rotmats=False,
                     mask=masked_data.mask[:, start_t:end_t],
                 ) * overlap_weights_slice
