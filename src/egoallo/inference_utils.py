--- conflicted
+++ resolved
@@ -21,10 +21,6 @@
 from safetensors import safe_open
 from torch import Tensor
 
-from . import fncsmpl
-from . import transforms as tf
-from .data.dataclass import EgoTrainingData
-from .mapping import SMPLH_BODY_JOINTS
 from .network import EgoDenoiser
 from .network import EgoDenoiserConfig
 from .tensor_dataclass import TensorDataclass
@@ -140,9 +136,11 @@
             splat_path = None
         else:
             logger.info(f"Found splat at {splat_path}")
-        
+
         ego_preview_path = traj_root / "ego_preview.mp4"
-        assert ego_preview_path.exists(), f" Should found ego preview at {ego_preview_path}"
+        assert ego_preview_path.exists(), (
+            f" Should found ego preview at {ego_preview_path}"
+        )
 
         return InferenceTrajectoryPaths(
             vrs_file=vrs_files[0],
@@ -210,99 +208,4 @@
             .parameters()
             .to(torch.float32),
             pose_timesteps=tuple(out_timestamps_secs),
-<<<<<<< HEAD
-        )
-
-
-@jaxtyped(typechecker=typeguard.typechecked)
-def create_masked_training_data(
-    body_model: fncsmpl.SmplhModel,
-    data: EgoTrainingData,
-    mask_ratio: float = 0.3,
-    device: torch.device = torch.device("cuda"),
-) -> EgoTrainingData:
-    """Create EgoTrainingData with MAE-style masking from posed SMPL-H model.
-
-    Args:
-        body_model: SMPL-H body model
-        data: Input EgoTrainingData
-        mask_ratio: Ratio of joints to mask (default: 0.3)
-        device: Device to run computations on
-
-    Returns:
-        EgoTrainingData with masked joints
-    """
-    # Move tensors to device
-    Ts_world_cpf = data.T_world_cpf.to(device)
-    Ts_world_root = data.T_world_root.to(device)
-    body_quats = data.body_quats.to(device)
-    contacts = data.contacts.to(device)
-    betas = data.betas.to(device)
-
-    # Handle hand quaternions
-    if data.hand_quats is not None:
-        hand_quats = data.hand_quats.to(device)
-        left_hand_quats = hand_quats[..., :15, :]
-        right_hand_quats = hand_quats[..., 15:30, :]
-    else:
-        batch_shape = body_quats.shape[:-2]
-        left_hand_quats = torch.zeros(*batch_shape, 15, 4, device=device)
-        left_hand_quats[..., 0] = 1.0
-        right_hand_quats = torch.zeros(*batch_shape, 15, 4, device=device)
-        right_hand_quats[..., 0] = 1.0
-
-    # Create posed data
-    local_quats = torch.cat([body_quats, left_hand_quats, right_hand_quats], dim=-2)
-    shaped_model = body_model.with_shape(betas)
-    posed = shaped_model.with_pose(Ts_world_root, local_quats)
-
-    batch_size, timesteps = posed.local_quats.shape[:2]
-    num_joints = CFG.smplh.num_joints  # Number of body joints
-
-    # Get joint positions in world frame
-    root_pos = posed.T_world_root[..., 4:7].unsqueeze(-2)  # (*batch, timesteps, 1, 3)
-    joints_wrt_world = torch.cat(
-        [root_pos, posed.Ts_world_joint[..., : num_joints - 1, 4:7]],
-        dim=-2,
-    )  # (*batch, timesteps, num_joints, 3)
-
-    # Generate random mask for sequence
-    num_masked = int(num_joints * mask_ratio)
-    visible_joints_mask = torch.ones(
-        (batch_size, timesteps, num_joints),
-        dtype=torch.bool,
-        device=device,
-    )
-
-    # Randomly select joints to mask
-    rand_indices = torch.randperm(num_joints)
-    masked_indices = rand_indices[:num_masked]
-    visible_joints_mask[..., masked_indices] = False
-
-    # Print masked joints
-    masked_joints_str = ", ".join(SMPLH_BODY_JOINTS[i] for i in masked_indices.tolist())
-    logger.debug(f"Masked joints: {masked_joints_str}")
-
-    # Get joints in CPF frame
-    joints_wrt_cpf = (
-        tf.SE3(Ts_world_cpf[..., None, :]).inverse() @ joints_wrt_world
-    )  # (*batch, timesteps, num_joints, 3)
-
-    return EgoTrainingData(
-        T_world_root=tf.SE3(posed.T_world_root).parameters(),
-        contacts=contacts,
-        betas=betas,
-        joints_wrt_world=joints_wrt_world,
-        body_quats=posed.local_quats[..., :21, :],
-        T_world_cpf=Ts_world_cpf,
-        height_from_floor=Ts_world_cpf[..., 6:7],
-        joints_wrt_cpf=joints_wrt_cpf,
-        mask=torch.ones((batch_size, timesteps), dtype=torch.bool, device=device),
-        hand_quats=posed.local_quats[..., 21:51, :]
-        if data.hand_quats is not None
-        else None,
-        visible_joints_mask=visible_joints_mask,
-    )
-=======
-        )
->>>>>>> e2a99516
+        )