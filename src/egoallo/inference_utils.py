--- conflicted
+++ resolved
@@ -14,11 +14,7 @@
 from safetensors import safe_open
 from torch import Tensor
 
-<<<<<<< HEAD
-from egoallo.data.amass import EgoAlloTrainConfig
-=======
 from egoallo.config.train.train_config import EgoAlloTrainConfig
->>>>>>> adf7466f
 
 from .network import EgoDenoiser, EgoDenoiserConfig
 from .tensor_dataclass import TensorDataclass
@@ -53,17 +49,6 @@
     model.load_state_dict(state_dict)
 
     return model, model_config
-<<<<<<< HEAD
-=======
-
-def load_runtime_config(checkpoint_dir: Path) -> EgoAlloTrainConfig:
-    """Load a runtime config."""
-    experiment_dir = checkpoint_dir.parent
-    return yaml.load(
-        (experiment_dir / "run_config.yaml").read_text(), Loader=yaml.Loader
-    )
->>>>>>> adf7466f
-
 def load_runtime_config(checkpoint_dir: Path) -> EgoAlloTrainConfig:
     experiment_dir = checkpoint_dir.parent
     config = yaml.load(
