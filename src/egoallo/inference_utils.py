"""Functions that are useful for inference scripts."""

from __future__ import annotations

from dataclasses import dataclass
from pathlib import Path

import numpy as np
import torch
import yaml
from jaxtyping import Float
from projectaria_tools.core import mps  # type: ignore
from projectaria_tools.core.data_provider import create_vrs_data_provider
from safetensors import safe_open
from torch import Tensor

from .network import EgoDenoiser, EgoDenoiserConfig
from .tensor_dataclass import TensorDataclass
from .transforms import SE3
from .data.dataclass import EgoTrainingData
from .network import EgoDenoiseTraj
from . import transforms as tf
<<<<<<< HEAD
=======
from . import fncsmpl
>>>>>>> b810a3ac


def load_denoiser(checkpoint_dir: Path) -> EgoDenoiser:
    """Load a denoiser model."""
    checkpoint_dir = checkpoint_dir.absolute()
    experiment_dir = checkpoint_dir.parent

    config = yaml.load(
        (experiment_dir / "model_config.yaml").read_text(), Loader=yaml.Loader
    )
    assert isinstance(config, EgoDenoiserConfig)

    model = EgoDenoiser(config)
    with safe_open(checkpoint_dir / "model.safetensors", framework="pt") as f:  # type: ignore
        state_dict = {k: f.get_tensor(k) for k in f.keys()}
    model.load_state_dict(state_dict)

    return model


@dataclass(frozen=True)
class InferenceTrajectoryPaths:
    """Paths for running EgoAllo on a single sequence from Project Aria.

    Our basic assumptions here are:
    1. VRS file for images: there is exactly one VRS file in the trajectory root directory.
    2. Aria MPS point cloud: there is either one semidense_points.csv.gz file or one global_points.csv.gz file.
        - Its parent directory should contain other Aria MPS artifacts. (like poses)
        - This is optionally used for guidance.
    3. HaMeR outputs: The hamer_outputs.pkl file may or may not exist in the trajectory root directory.
        - This is optionally used for guidance.
    4. Aria MPS wrist/palm poses: There may be zero or one wrist_and_palm_poses.csv file.
        - This is optionally used for guidance.
    5. Scene splat/ply file: There may be a splat.ply or scene.splat file.
        - This is only used for visualization.
    """

    vrs_file: Path
    slam_root_dir: Path
    points_path: Path
    hamer_outputs: Path | None
    wrist_and_palm_poses_csv: Path | None
    splat_path: Path | None

    @staticmethod
    def find(traj_root: Path) -> InferenceTrajectoryPaths:
        vrs_files = tuple(traj_root.glob("**/*.vrs"))
        assert len(vrs_files) == 1, f"Found {len(vrs_files)} VRS files!"

        points_paths = tuple(traj_root.glob("**/semidense_points.csv.gz"))
        assert len(points_paths) <= 1, f"Found multiple points files! {points_paths}"
        if len(points_paths) == 0:
            points_paths = tuple(traj_root.glob("**/global_points.csv.gz"))
        assert len(points_paths) == 1, f"Found {len(points_paths)} files!"

        hamer_outputs = traj_root / "hamer_outputs.pkl"
        if not hamer_outputs.exists():
            hamer_outputs = None

        wrist_and_palm_poses_csv = tuple(traj_root.glob("**/wrist_and_palm_poses.csv"))
        if len(wrist_and_palm_poses_csv) == 0:
            wrist_and_palm_poses_csv = None
        else:
            assert (
                len(wrist_and_palm_poses_csv) == 1
            ), "Found multiple wrist and palm poses files!"

        splat_path = traj_root / "splat.ply"
        if not splat_path.exists():
            splat_path = traj_root / "scene.splat"
        if not splat_path.exists():
            print("No scene splat found.")
            splat_path = None
        else:
            print("Found splat at", splat_path)

        return InferenceTrajectoryPaths(
            vrs_file=vrs_files[0],
            slam_root_dir=points_paths[0].parent,
            points_path=points_paths[0],
            hamer_outputs=hamer_outputs,
            wrist_and_palm_poses_csv=wrist_and_palm_poses_csv[0]
            if wrist_and_palm_poses_csv
            else None,
            splat_path=splat_path,
        )


class InferenceInputTransforms(TensorDataclass):
    """Some relevant transforms for inference."""

    Ts_world_cpf: Float[Tensor, "timesteps 7"]
    Ts_world_device: Float[Tensor, "timesteps 7"]
    pose_timesteps: tuple[float, ...]

    @staticmethod
    def load(
        vrs_path: Path,
        slam_root_dir: Path,
        fps: int = 30,
    ) -> InferenceInputTransforms:
        """Read some useful transforms via MPS + the VRS calibration."""
        # Read device poses.
        closed_loop_path = slam_root_dir / "closed_loop_trajectory.csv"
        if not closed_loop_path.exists():
            # Aria digital twins.
            closed_loop_path = slam_root_dir / "aria_trajectory.csv"
        closed_loop_traj = mps.read_closed_loop_trajectory(str(closed_loop_path))  # type: ignore

        provider = create_vrs_data_provider(str(vrs_path))
        device_calib = provider.get_device_calibration()
        T_device_cpf = device_calib.get_transform_device_cpf().to_matrix()

        # Get downsampled CPF frames.
        aria_fps = len(closed_loop_traj) / (
            closed_loop_traj[-1].tracking_timestamp.total_seconds()
            - closed_loop_traj[0].tracking_timestamp.total_seconds()
        )
        num_poses = len(closed_loop_traj)
        print(f"Loaded {num_poses=} with {aria_fps=}, visualizing at {fps=}")
        Ts_world_device = []
        Ts_world_cpf = []
        out_timestamps_secs = []
        for i in range(0, num_poses, int(aria_fps // fps)):
            T_world_device = closed_loop_traj[i].transform_world_device.to_matrix()
            assert T_world_device.shape == (4, 4)
            Ts_world_device.append(T_world_device)
            Ts_world_cpf.append(T_world_device @ T_device_cpf)
            out_timestamps_secs.append(
                closed_loop_traj[i].tracking_timestamp.total_seconds()
            )

        return InferenceInputTransforms(
            Ts_world_device=SE3.from_matrix(torch.from_numpy(np.array(Ts_world_device)))
            .parameters()
            .to(torch.float32),
            Ts_world_cpf=SE3.from_matrix(torch.from_numpy(np.array(Ts_world_cpf)))
            .parameters()
            .to(torch.float32),
            pose_timesteps=tuple(out_timestamps_secs),
        )


def create_masked_training_data(
    posed: fncsmpl.SmplhShapedAndPosed,
    Ts_world_cpf: Float[Tensor, "timesteps 7"],
    contacts: Float[Tensor, "timesteps 21"],
    betas: Float[Tensor, "1 16"],
    mask_ratio: float = 0.3,
) -> EgoTrainingData:
    """Create EgoTrainingData with MAE-style masking from posed SMPL-H model.
    
    Args:
        posed: Posed SMPL-H model
        Ts_world_cpf: World to CPF transforms
        contacts: Contact states for each joint
        betas: Body shape parameters
        mask_ratio: Ratio of joints to mask (default: 0.3)
    """
    device = posed.local_quats.device
<<<<<<< HEAD
    timesteps = posed.local_quats.shape[0]
=======
    batch_size, timesteps = posed.local_quats.shape[:2]
>>>>>>> b810a3ac
    num_joints = 21  # Number of body joints
    
    # Get joint positions in world frame
    joints_wrt_world = posed.Ts_world_joint[..., :num_joints, 4:7]
    
    # Generate random mask for sequence
    num_masked = int(num_joints * mask_ratio)
<<<<<<< HEAD
    visible_joints_mask = torch.ones((timesteps, num_joints), dtype=torch.bool, device=device)
=======
    visible_joints_mask = torch.ones((batch_size, timesteps, num_joints), dtype=torch.bool, device=device)
>>>>>>> b810a3ac
    
    # Randomly select joints to mask
    rand_indices = torch.randperm(num_joints)
    masked_indices = rand_indices[:num_masked]
<<<<<<< HEAD
    visible_joints_mask[:, masked_indices] = False
=======
    visible_joints_mask[:, :, masked_indices] = False
>>>>>>> b810a3ac
    
    # Get joints in CPF frame
    joints_wrt_cpf = (
        tf.SE3(Ts_world_cpf[..., None, :]).inverse() 
        @ joints_wrt_world
    )
    
    # Create visible_joints tensor containing only unmasked joints
<<<<<<< HEAD
    visible_joints = joints_wrt_world[visible_joints_mask].reshape(timesteps, num_joints - num_masked, 3)
=======
    visible_joints = joints_wrt_world[visible_joints_mask].reshape(batch_size, timesteps, num_joints - num_masked, 3)
>>>>>>> b810a3ac

    return EgoTrainingData(
        T_world_root=tf.SE3(posed.T_world_root).parameters(),
        contacts=contacts,
        betas=betas,
        joints_wrt_world=joints_wrt_world,
        body_quats=posed.local_quats[..., :21, :],
        T_world_cpf=Ts_world_cpf,
        height_from_floor=Ts_world_cpf[..., 6:7],
        T_cpf_tm1_cpf_t=(
            tf.SE3(Ts_world_cpf[:-1, :]).inverse() @ tf.SE3(Ts_world_cpf[1:, :])
        ).parameters(),
        joints_wrt_cpf=joints_wrt_cpf,
<<<<<<< HEAD
        mask=torch.ones((timesteps,), dtype=torch.bool, device=device),
=======
        mask=torch.ones((batch_size, timesteps), dtype=torch.bool, device=device),
>>>>>>> b810a3ac
        hand_quats=posed.local_quats[..., 21:51, :],
        visible_joints_mask=visible_joints_mask,
        visible_joints=visible_joints
    )<|MERGE_RESOLUTION|>--- conflicted
+++ resolved
@@ -20,10 +20,7 @@
 from .data.dataclass import EgoTrainingData
 from .network import EgoDenoiseTraj
 from . import transforms as tf
-<<<<<<< HEAD
-=======
 from . import fncsmpl
->>>>>>> b810a3ac
 
 
 def load_denoiser(checkpoint_dir: Path) -> EgoDenoiser:
@@ -184,11 +181,7 @@
         mask_ratio: Ratio of joints to mask (default: 0.3)
     """
     device = posed.local_quats.device
-<<<<<<< HEAD
-    timesteps = posed.local_quats.shape[0]
-=======
     batch_size, timesteps = posed.local_quats.shape[:2]
->>>>>>> b810a3ac
     num_joints = 21  # Number of body joints
     
     # Get joint positions in world frame
@@ -196,20 +189,12 @@
     
     # Generate random mask for sequence
     num_masked = int(num_joints * mask_ratio)
-<<<<<<< HEAD
-    visible_joints_mask = torch.ones((timesteps, num_joints), dtype=torch.bool, device=device)
-=======
     visible_joints_mask = torch.ones((batch_size, timesteps, num_joints), dtype=torch.bool, device=device)
->>>>>>> b810a3ac
     
     # Randomly select joints to mask
     rand_indices = torch.randperm(num_joints)
     masked_indices = rand_indices[:num_masked]
-<<<<<<< HEAD
-    visible_joints_mask[:, masked_indices] = False
-=======
     visible_joints_mask[:, :, masked_indices] = False
->>>>>>> b810a3ac
     
     # Get joints in CPF frame
     joints_wrt_cpf = (
@@ -218,11 +203,7 @@
     )
     
     # Create visible_joints tensor containing only unmasked joints
-<<<<<<< HEAD
-    visible_joints = joints_wrt_world[visible_joints_mask].reshape(timesteps, num_joints - num_masked, 3)
-=======
     visible_joints = joints_wrt_world[visible_joints_mask].reshape(batch_size, timesteps, num_joints - num_masked, 3)
->>>>>>> b810a3ac
 
     return EgoTrainingData(
         T_world_root=tf.SE3(posed.T_world_root).parameters(),
@@ -236,11 +217,7 @@
             tf.SE3(Ts_world_cpf[:-1, :]).inverse() @ tf.SE3(Ts_world_cpf[1:, :])
         ).parameters(),
         joints_wrt_cpf=joints_wrt_cpf,
-<<<<<<< HEAD
-        mask=torch.ones((timesteps,), dtype=torch.bool, device=device),
-=======
         mask=torch.ones((batch_size, timesteps), dtype=torch.bool, device=device),
->>>>>>> b810a3ac
         hand_quats=posed.local_quats[..., 21:51, :],
         visible_joints_mask=visible_joints_mask,
         visible_joints=visible_joints
