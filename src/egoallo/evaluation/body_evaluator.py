import datetime
from concurrent.futures import ThreadPoolExecutor
from pathlib import Path
from typing import Dict, Optional, Tuple

import numpy as np
import torch
import yaml
from tqdm.auto import tqdm
from egoallo.transforms import SO3

from egoallo import fncsmpl

from .base import BaseEvaluator
from .constants import (
    BODY_METRICS,
    FOOT_HEIGHT_THRESHOLDS,
    FOOT_INDICES,
    HEAD_JOINT_INDEX,
)
from .types import (
    BatchedJointTransforms,
    BatchedRootTransforms,
    FloatArray,
    JointTransforms,
    MetricsDict,
    PathLike,
    ProcrustesMode,
    ProcrustesOutput,
    RootTransforms,
)
<<<<<<< HEAD
from egoallo.utils.utils import procrustes_align
=======
from egoallo.utilities import procrustes_align
>>>>>>> adf7466f
from egoallo.utils.setup_logger import setup_logger

logger = setup_logger(output="logs/evaluation", name=__name__)


class BodyEvaluator(BaseEvaluator):
    """Evaluates body pose metrics between predicted and ground truth data."""

    def _load_body_model(self, model_path: Path) -> torch.nn.Module:
        """Load the SMPL body model."""
        return fncsmpl.SmplhModel.load(model_path).to(self.device)

    def compute_foot_skate(
        self,
        pred_Ts_world_joint: BatchedJointTransforms,
    ) -> FloatArray:
        """Compute foot skate metric in millimeters."""
        num_samples, time = pred_Ts_world_joint.shape[:2]  # pred_Ts_world_joint: [N, T, J, 7]

        # Adjust position to floor
        pred_Ts_world_joint = pred_Ts_world_joint.clone()
        pred_Ts_world_joint[..., 6] -= torch.min(pred_Ts_world_joint[..., 6])

        foot_indices = torch.tensor(FOOT_INDICES, device=self.device)  # [4]
        foot_positions = pred_Ts_world_joint[:, :, foot_indices, 4:7]  # [N, T, 4, 3]
        foot_positions_diff = foot_positions[:, 1:, :, :2] - foot_positions[:, :-1, :, :2]  # [N, T-1, 4, 2]
        foot_positions_diff_norm = torch.sum(torch.abs(foot_positions_diff), dim=-1)  # [N, T-1, 4]

        H_thresh = torch.tensor(
            FOOT_HEIGHT_THRESHOLDS,
            device=self.device,
            dtype=torch.float32,
        )

        foot_contact = foot_positions[:, 1:, :, 2] < H_thresh  # [N, T-1, 4]
        foot_positions_diff_norm *= foot_contact  # [N, T-1, 4]

        exponent = 2 - 2 ** (foot_positions[:, 1:, :, 2] / H_thresh)  # [N, T-1, 4]
        fs_per_sample = torch.sum(
            torch.sum(foot_positions_diff_norm * exponent, dim=-1), dim=-1
        ) * 1000.0  # Convert to mm

        return fs_per_sample.cpu().numpy()

    def compute_foot_contact(
        self,
        pred_Ts_world_joint: BatchedJointTransforms,
    ) -> FloatArray:
        """Compute foot contact metric as a ratio of frames with proper ground contact."""
        foot_indices = torch.tensor(FOOT_INDICES, device=self.device)
        H_thresh = torch.tensor(
            FOOT_HEIGHT_THRESHOLDS,
            device=self.device,
            dtype=torch.float32,
        )

        foot_positions = pred_Ts_world_joint[:, :, foot_indices, 4:7]  # [N, T, 4, 3]
        
        # Check which feet are in contact with ground per frame
        foot_contacts = foot_positions[..., 2] < H_thresh  # [N, T, 4]
        
        # Count number of feet in contact per frame
        num_contacts_per_frame = torch.sum(foot_contacts, dim=-1)  # [N, T]
        
        # Calculate ratio of frames with at least one foot contact
        contact_ratio = torch.mean((num_contacts_per_frame > 0).float(), dim=-1)  # [N]

        return contact_ratio.cpu().numpy()

    def compute_head_ori(
        self,
        label_Ts_world_joint: JointTransforms,
        pred_Ts_world_joint: BatchedJointTransforms,
    ) -> FloatArray:
        """Compute head orientation error."""
        pred_head_rot = pred_Ts_world_joint[:, :, HEAD_JOINT_INDEX, :4]
        label_head_rot = label_Ts_world_joint[:, HEAD_JOINT_INDEX, :4]

        pred_matrix = SO3(pred_head_rot).as_matrix()
        label_matrix = SO3(label_head_rot).as_matrix()

        # Remove batch dimension from pred_matrix since we're comparing one at a time
        pred_matrix = pred_matrix.squeeze(0)  # Now shape: [127, 3, 3]
        # Use transpose() to only transpose last two dimensions
        matrix_errors = pred_matrix @ label_matrix.transpose(-2, -1) - torch.eye(
            3, device=self.device
        )
        errors = torch.linalg.norm(
            matrix_errors.reshape(pred_Ts_world_joint.shape[0], -1, 9), dim=-1
        )
        mean_errors = torch.mean(errors, dim=-1)

        return mean_errors.cpu().numpy()

    def compute_head_trans(
        self,
        label_Ts_world_joint: JointTransforms,
        pred_Ts_world_joint: BatchedJointTransforms,
    ) -> FloatArray:
        """Compute head translation error in millimeters."""
        errors = (
            pred_Ts_world_joint[:, :, HEAD_JOINT_INDEX, 4:7]
            - label_Ts_world_joint[:, HEAD_JOINT_INDEX, 4:7]
        )
        mean_errors = torch.mean(torch.linalg.norm(errors, dim=-1), dim=-1) * 1000.0  # Convert to mm
        return mean_errors.cpu().numpy()

    def compute_mpjpe(
        self,
        label_T_world_root: RootTransforms,
        label_Ts_world_joint: JointTransforms,
        pred_T_world_root: BatchedRootTransforms,
        pred_Ts_world_joint: BatchedJointTransforms,
        per_frame_procrustes_align: bool,
    ) -> FloatArray:
        """Compute Mean Per Joint Position Error."""
        num_samples = pred_Ts_world_joint.shape[0]

        # Concatenate root and joints
        label_Ts_world_joint = torch.cat(
            [label_T_world_root.unsqueeze(1), label_Ts_world_joint], dim=1
        )  # [T, J+1, 7]
        pred_Ts_world_joint = torch.cat(
            [pred_T_world_root.unsqueeze(2), pred_Ts_world_joint], dim=2
        )  # [N, T, J+1, 7]

        pred_joint_positions = pred_Ts_world_joint[:, :, :, 4:7]  # [N, T, J+1, 3]
        label_joint_positions = label_Ts_world_joint[:, :, 4:7].unsqueeze(0).repeat(
            num_samples, 1, 1, 1
        )  # [N, T, J+1, 7]

        if per_frame_procrustes_align:
            pred_joint_positions = self.procrustes_align(
                points_y=label_joint_positions,
                points_x=pred_joint_positions,
                output="aligned_x",
            )

        position_differences = pred_joint_positions - label_joint_positions  # [N, T, J+1, 3]
        pjpe = torch.linalg.norm(position_differences, dim=-1) * 1000.0  # [N, T, J+1]
        mpjpe = torch.mean(pjpe.reshape(num_samples, -1), dim=-1)  # [N]

        return mpjpe.cpu().numpy()

    def procrustes_align(
        self,
        points_y: torch.Tensor,
        points_x: torch.Tensor,
        output: ProcrustesMode,
        fix_scale: bool = False,
    ) -> ProcrustesOutput:
        """Perform Procrustes alignment between point sets."""
        s, R, t = procrustes_align(points_y, points_x, fix_scale)
        
        if output == "transforms":
            return s, R, t
        elif output == "aligned_x":
            aligned_x = s[..., None, :] * torch.einsum(
                "...ij,...nj->...ni", R, points_x
            ) + t[..., None, :]
            return aligned_x

    def evaluate_directory(
        self,
        dir_with_pt_files: PathLike,
        use_mean_body_shape: bool = False,
        coco_regressor_path: Optional[PathLike] = None,
        skip_confirm: bool = False,
    ) -> None:
        """Evaluate all .pt files in directory."""
        dir_path = Path(dir_with_pt_files)
        assert dir_path.is_dir(), f"{dir_path} is not a directory."

        # Setup output paths
        suffix = "_meanbody" if use_mean_body_shape else ""
        out_disagg_pt_path = dir_path / f"_eval_cached_disaggregated_metrics{suffix}.pt"
        out_yaml_path = dir_path / f"_eval_cached_summary{suffix}.yaml"

        # Load COCO regressor if provided
        coco_regressor = None
        if coco_regressor_path is not None:
            coco_regressor = torch.load(coco_regressor_path)
            assert coco_regressor.shape == (17, 6890), "Invalid COCO regressor shape"
            coco_regressor = coco_regressor.to(self.device)

        # Check existing metrics
        if out_disagg_pt_path.exists() or out_yaml_path.exists():
            logger.info("Found existing metrics:")
            logger.info(out_yaml_path.read_text())
            if not skip_confirm:
                confirm = input("Metrics already computed. Overwrite? (y/n) ")
                if confirm.lower() != "y":
                    logger.info("Aborting evaluation.")
                    return

        # Get PT files
        pt_paths = [
            p
            for p in dir_path.glob("**/*.pt")
            if not p.name.startswith("_eval_cached_")
        ]
        num_sequences = len(pt_paths)

        # Initialize metrics
        metrics_list = BODY_METRICS.copy()
        if coco_regressor is not None:
            metrics_list.append("coco_mpjpe")

        stats_per_subsequence: Dict[str, FloatArray] = {
            metric: np.zeros(num_sequences) for metric in metrics_list
        }

        # Process files
        with ThreadPoolExecutor() as executor:
            futures = [
                executor.submit(
                    self.process_file,
                    pt_paths[i],
                    coco_regressor,
                    use_mean_body_shape,
                )
                for i in range(num_sequences)
            ]

            for i, future in enumerate(tqdm(futures, total=num_sequences)):
                metrics = future.result()
                for key in metrics_list:
                    stats_per_subsequence[key][i] = metrics.get(key, np.nan)

        # for i in tqdm(range(num_sequences)):
        #     metrics = self.process_file(
        #         pt_paths[i],
        #         coco_regressor,
        #         use_mean_body_shape,
        #     )
        #     for key in metrics_list:
        #         stats_per_subsequence[key][i] = metrics.get(key, np.nan)

        # Save results
        torch.save(stats_per_subsequence, out_disagg_pt_path)
        logger.info(f"Wrote disaggregated metrics to {out_disagg_pt_path}")

        # Write summary
        summary = {
            key: {
                "average_sample_mean": float(np.nanmean(values)),
                "stddev_sample": float(np.nanstd(values)),
                "stderr_sample": float(
                    np.nanstd(values) / np.sqrt(np.count_nonzero(~np.isnan(values)))
                ),
            }
            for key, values in stats_per_subsequence.items()
        }

        timestamp = datetime.datetime.now().strftime("%Y-%m-%d %H:%M:%S")
        summary_text = yaml.dump(summary)
        out_yaml_path.write_text(f"# Written at {timestamp}\n\n{summary_text}")
        logger.info(f"Wrote summary to {out_yaml_path}")
        logger.info(summary_text)

    def process_file(
        self,
        pt_path: PathLike,
        coco_regressor: Optional[torch.Tensor],
        use_mean_body_shape: bool,
    ) -> MetricsDict:
        """Process a single PT file and compute metrics."""
        # Load file
        path = Path(pt_path)
        if not path.suffix == '.pt':
            raise ValueError(f"Expected .pt file, got: {path.suffix}")
        
        outputs = torch.load(path)
        
        # Verify required keys exist
        required_keys = [
            "groundtruth_betas", "groundtruth_T_world_root", "groundtruth_body_quats",
            "sampled_betas", "sampled_T_world_root", "sampled_body_quats"
        ]
        missing_keys = [key for key in required_keys if key not in outputs]
        if missing_keys:
            raise KeyError(f"Missing required keys in {path}: {missing_keys}")
        
        # Move tensors to device
        def to_device(x):
            return x.to(self.device) if isinstance(x, torch.Tensor) else x

        # Load ground truth data
        gt_betas = to_device(outputs["groundtruth_betas"])
        gt_T_world_root = to_device(outputs["groundtruth_T_world_root"])
        gt_body_quats = to_device(outputs["groundtruth_body_quats"])
        
        gt_shaped = self.body_model.with_shape(gt_betas)
        gt_posed = gt_shaped.with_pose_decomposed(
            T_world_root=gt_T_world_root,
            body_quats=gt_body_quats,
        )

        # Load predicted data
        sampled_betas = to_device(outputs["sampled_betas"])
        sampled_T_world_root = to_device(outputs["sampled_T_world_root"])
        sampled_body_quats = to_device(outputs["sampled_body_quats"])

        if use_mean_body_shape:
            mean_betas = torch.zeros_like(sampled_betas.mean(dim=1, keepdim=True))
            sampled_shaped = self.body_model.with_shape(mean_betas)
        else:
            mean_betas = sampled_betas.mean(dim=1, keepdim=True)
            sampled_shaped = self.body_model.with_shape(mean_betas)

        sampled_posed = sampled_shaped.with_pose_decomposed(
            T_world_root=sampled_T_world_root,
            body_quats=sampled_body_quats,
        )
        # Compute metrics
        metrics = {}
        
        # Add batch dimension to predicted tensors if needed
        if len(sampled_posed.T_world_root.shape) == 2:  # [T, 7]
            sampled_T_world_root = sampled_posed.T_world_root.unsqueeze(0)  # Add batch dim [1, T, 7]
            sampled_Ts_world_joint = sampled_posed.Ts_world_joint[..., :21, :].unsqueeze(0)  # Add batch dim [1, T, 21, 7]
        else:
            sampled_T_world_root = sampled_posed.T_world_root  # Keep as [N, T, 7]
            sampled_Ts_world_joint = sampled_posed.Ts_world_joint[..., :21, :]  # Keep as [N, T, 21, 7]

        metrics["mpjpe"] = float(
            self.compute_mpjpe(
                label_T_world_root=gt_posed.T_world_root,  # [T, 7]
                label_Ts_world_joint=gt_posed.Ts_world_joint[..., :21, :],  # [T, 21, 7]
                pred_T_world_root=sampled_T_world_root,  # [N, T, 7]
                pred_Ts_world_joint=sampled_Ts_world_joint,  # [N, T, 21, 7]
                per_frame_procrustes_align=False,
            ).mean()
        )

        metrics["pampjpe"] = float(
            self.compute_mpjpe(
                label_T_world_root=gt_posed.T_world_root,  # [T, 7]
                label_Ts_world_joint=gt_posed.Ts_world_joint[..., :21, :],  # [T, 21, 7]
                pred_T_world_root=sampled_T_world_root,  # [N, T, 7]
                pred_Ts_world_joint=sampled_Ts_world_joint,  # [N, T, 21, 7]
                per_frame_procrustes_align=True,
            ).mean()
        )

        metrics["head_ori"] = float(
            self.compute_head_ori(
                label_Ts_world_joint=gt_posed.Ts_world_joint[..., :21, :],  # [T, 21, 7]
                pred_Ts_world_joint=sampled_Ts_world_joint,  # [N, T, 21, 7]
            ).mean()
        )

        metrics["head_trans"] = float(
            self.compute_head_trans(
                label_Ts_world_joint=gt_posed.Ts_world_joint[..., :21, :],  # [T, 21, 7]
                pred_Ts_world_joint=sampled_Ts_world_joint,  # [N, T, 21, 7]
            ).mean()
        )

        metrics["foot_skate"] = float(
            self.compute_foot_skate(
                pred_Ts_world_joint=sampled_Ts_world_joint,  # [N, T, 21, 7]
            ).mean()
        )

        metrics["foot_contact"] = float(
            self.compute_foot_contact(
                pred_Ts_world_joint=sampled_Ts_world_joint,  # [N, T, 21, 7]
            ).mean()
        )

        if coco_regressor is not None:
            gt_mesh = gt_posed.lbs()
            gt_coco_joints = torch.einsum("ij,...jk->...ik", coco_regressor, gt_mesh.verts)

            num_samples = sampled_T_world_root.shape[0]
            sampled_coco_joints = []
            for j in range(num_samples):
                sample_posed = sampled_posed.map(
                    lambda t: t[j] if t.shape[0] == num_samples else t
                )
                sample_mesh = sample_posed.lbs()
                sample_coco_joints = torch.einsum(
                    "ij,...jk->...ik", coco_regressor, sample_mesh.verts
                )
                sampled_coco_joints.append(sample_coco_joints)

            sampled_coco_joints = torch.stack(sampled_coco_joints, dim=0)
            coco_errors = (
                torch.linalg.norm(gt_coco_joints - sampled_coco_joints, dim=-1) * 1000.0
            )
            metrics["coco_mpjpe"] = float(coco_errors.mean().item())

        # logger.info(f"Computed metrics for {path}: {metrics}")

        return metrics<|MERGE_RESOLUTION|>--- conflicted
+++ resolved
@@ -29,11 +29,7 @@
     ProcrustesOutput,
     RootTransforms,
 )
-<<<<<<< HEAD
-from egoallo.utils.utils import procrustes_align
-=======
 from egoallo.utilities import procrustes_align
->>>>>>> adf7466f
 from egoallo.utils.setup_logger import setup_logger
 
 logger = setup_logger(output="logs/evaluation", name=__name__)
