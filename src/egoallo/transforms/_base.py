from __future__ import annotations

import abc
<<<<<<< HEAD
from typing import (
    ClassVar,
    Generic,
    Tuple,
    Type,
    TypeVar,
    Union,
    final,
    overload,
)
from overrides import overrides
=======
from typing import ClassVar
from typing import final
from typing import Generic
from typing import overload
from typing import override
from typing import Self
from typing import Tuple
from typing import Type
from typing import TypeVar
from typing import Union
>>>>>>> b2c46c9c

import numpy as onp
import torch
from torch import Tensor

GroupType = TypeVar("GroupType", bound="MatrixLieGroup")
SEGroupType = TypeVar("SEGroupType", bound="SEBase")


class MatrixLieGroup(abc.ABC):
    """Interface definition for matrix Lie groups."""

    # Class properties.
    # > These will be set in `_utils.register_lie_group()`.

    matrix_dim: ClassVar[int]
    """Dimension of square matrix output from `.as_matrix()`."""

    parameters_dim: ClassVar[int]
    """Dimension of underlying parameters, `.parameters()`."""

    tangent_dim: ClassVar[int]
    """Dimension of tangent space."""

    space_dim: ClassVar[int]
    """Dimension of coordinates that can be transformed."""

    def __init__(
        # Notes:
        # - For the constructor signature to be consistent with subclasses, `parameters`
        #   should be marked as positional-only. But this isn't possible in Python 3.7.
        # - This method is implicitly overriden by the dataclass decorator and
        #   should _not_ be marked abstract.
        self,
        parameters: Tensor,
    ):
        """Construct a group object from its underlying parameters."""
        raise NotImplementedError()

    # Shared implementations.

    @overload
    def __matmul__(self: GroupType, other: GroupType) -> GroupType: ...

    @overload
    def __matmul__(self, other: Tensor) -> Tensor: ...

    def __matmul__(
        self: GroupType,
        other: Union[GroupType, Tensor],
    ) -> Union[GroupType, Tensor]:
        """Overload for the `@` operator.

        Switches between the group action (`.apply()`) and multiplication
        (`.multiply()`) based on the type of `other`.
        """
        if isinstance(other, (onp.ndarray, Tensor)):
            return self.apply(target=other)
        elif isinstance(other, MatrixLieGroup):
            assert self.space_dim == other.space_dim
            return self.multiply(other=other)
        else:
            assert False, f"Invalid argument type for `@` operator: {type(other)}"

    # Factory.

    @classmethod
    @abc.abstractmethod
    def identity(
        cls: Type[GroupType],
        device: Union[torch.device, str],
        dtype: torch.dtype,
    ) -> GroupType:
        """Returns identity element.

        Returns:
            Identity element.
        """

    @classmethod
    @abc.abstractmethod
    def from_matrix(cls: Type[GroupType], matrix: Tensor) -> GroupType:
        """Get group member from matrix representation.

        Args:
            matrix: Matrix representaiton.

        Returns:
            Group member.
        """

    # Accessors.

    @abc.abstractmethod
    def as_matrix(self) -> Tensor:
        """Get transformation as a matrix. Homogeneous for SE groups."""

    @abc.abstractmethod
    def parameters(self) -> Tensor:
        """Get underlying representation."""

    # Operations.

    @abc.abstractmethod
    def apply(self, target: Tensor) -> Tensor:
        """Applies group action to a point.

        Args:
            target: Point to transform.

        Returns:
            Transformed point.
        """

    @abc.abstractmethod
    def multiply(self, other):
        """Composes this transformation with another.

        Returns:
            self @ other
        """

    @classmethod
    @abc.abstractmethod
    def exp(cls: Type[GroupType], tangent: Tensor) -> GroupType:
        """Computes `expm(wedge(tangent))`.

        Args:
            tangent: Tangent vector to take the exponential of.

        Returns:
            Output.
        """

    @abc.abstractmethod
    def log(self) -> Tensor:
        """Computes `vee(logm(transformation matrix))`.

        Returns:
            Output. Shape should be `(tangent_dim,)`.
        """

    @abc.abstractmethod
    def adjoint(self) -> Tensor:
        """Computes the adjoint, which transforms tangent vectors between tangent
        spaces.

        More precisely, for a transform `GroupType`:
        ```
        GroupType @ exp(omega) = exp(Adj_T @ omega) @ GroupType
        ```

        In robotics, typically used for transforming twists, wrenches, and Jacobians
        across different reference frames.

        Returns:
            Output. Shape should be `(tangent_dim, tangent_dim)`.
        """

    @abc.abstractmethod
    def inverse(self: GroupType) -> GroupType:
        """Computes the inverse of our transform.

        Returns:
            Output.
        """

    @abc.abstractmethod
    def normalize(self: GroupType) -> GroupType:
        """Normalize/projects values and returns.

        Returns:
            GroupType: Normalized group member.
        """

    # @classmethod
    # @abc.abstractmethod
    # def sample_uniform(cls: Type[GroupType], key: Tensor) -> GroupType:
    #     """Draw a uniform sample from the group. Translations (if applicable) are in the
    #     range [-1, 1].
    #
    #     Args:
    #         key: PRNG key, as returned by `jax.random.PRNGKey()`.
    #
    #     Returns:
    #         Sampled group member.
    #     """

    def get_batch_axes(self) -> Tuple[int, ...]:
        """Return any leading batch axes in contained parameters. If an array of shape
        `(100, 4)` is placed in the wxyz field of an SO3 object, for example, this will
        return `(100,)`."""
        return self.parameters().shape[:-1]


class SOBase(MatrixLieGroup):
    """Base class for special orthogonal groups."""


ContainedSOType = TypeVar("ContainedSOType", bound=SOBase)


class SEBase(Generic[ContainedSOType], MatrixLieGroup):
    """Base class for special Euclidean groups.

    Each SE(N) group member contains an SO(N) rotation, as well as an N-dimensional
    translation vector.
    """

    # SE-specific interface.

    @classmethod
    @abc.abstractmethod
    def from_rotation_and_translation(
        cls: Type[SEGroupType],
        rotation: ContainedSOType,
        translation: Tensor,
    ) -> SEGroupType:
        """Construct a rigid transform from a rotation and a translation.

        Args:
            rotation: Rotation term.
            translation: Translation term.

        Returns:
            Constructed transformation.
        """

    @final
    @classmethod
    def from_rotation(cls: Type[SEGroupType], rotation: ContainedSOType) -> SEGroupType:
        return cls.from_rotation_and_translation(
            rotation=rotation,
            translation=rotation.parameters().new_zeros(
                (*rotation.parameters().shape[:-1], cls.space_dim),
                dtype=rotation.parameters().dtype,
            ),
        )

    @abc.abstractmethod
    def rotation(self) -> ContainedSOType:
        """Returns a transform's rotation term."""

    @abc.abstractmethod
    def translation(self) -> Tensor:
        """Returns a transform's translation term."""

    # Overrides.

    @final
    @overrides
    def apply(self, target: Tensor) -> Tensor:
        return self.rotation() @ target + self.translation()  # type: ignore

    @final
    @overrides
    def multiply(self: SEGroupType, other: SEGroupType) -> SEGroupType:
        return type(self).from_rotation_and_translation(
            rotation=self.rotation() @ other.rotation(),
            translation=(self.rotation() @ other.translation()) + self.translation(),
        )

    @final
    @overrides
    def inverse(self: SEGroupType) -> SEGroupType:
        R_inv = self.rotation().inverse()
        return type(self).from_rotation_and_translation(
            rotation=R_inv,
            translation=-(R_inv @ self.translation()),
        )

    @final
    @overrides
    def normalize(self: SEGroupType) -> SEGroupType:
        return type(self).from_rotation_and_translation(
            rotation=self.rotation().normalize(),
            translation=self.translation(),
        )<|MERGE_RESOLUTION|>--- conflicted
+++ resolved
@@ -1,30 +1,14 @@
 from __future__ import annotations
 
 import abc
-<<<<<<< HEAD
-from typing import (
-    ClassVar,
-    Generic,
-    Tuple,
-    Type,
-    TypeVar,
-    Union,
-    final,
-    overload,
-)
-from overrides import overrides
-=======
 from typing import ClassVar
 from typing import final
 from typing import Generic
 from typing import overload
-from typing import override
-from typing import Self
 from typing import Tuple
 from typing import Type
 from typing import TypeVar
 from typing import Union
->>>>>>> b2c46c9c
 
 import numpy as onp
 import torch
