<<<<<<< HEAD
from typing import Any
from typing import assert_never
from typing import cast
from typing import Literal
from typing import TYPE_CHECKING
from typing import Union
=======
from pathlib import Path
from typing import TYPE_CHECKING, Any, Literal, Union, assert_never, cast
from jaxtyping import jaxtyped, Float, Bool
import typeguard
>>>>>>> e2a99516

from accelerate.commands.menu.helpers import forceWrite
import h5py
import math
import random
from einops import rearrange
import numpy as np
import torch.utils.data
import scipy

if TYPE_CHECKING:
    from egoallo.config.train.train_config import EgoAlloTrainConfig

from egoallo.config import CONFIG_FILE, make_cfg

from ..dataclass import EgoTrainingData
from egoallo.utils.setup_logger import setup_logger

local_config_file = CONFIG_FILE
CFG = make_cfg(config_name="defaults", config_file=local_config_file, cli_args=[])


logger = setup_logger(output=None, name=__name__)

AMASS_SPLITS = {
    "train": [
        "ACCAD",
        "BMLhandball",
        "BMLmovi",
        "BioMotionLab_NTroje",
        "CMU",
        "DFaust_67",
        "DanceDB",
        "EKUT",
        "Eyes_Japan_Dataset",
        "KIT",
        "MPI_Limits",
        "TCD_handMocap",
        "TotalCapture",
    ],
    "val": [
        "HumanEva",
        "MPI_HDM05",
        "MPI_mosh",
        "SFU",
    ],
    "test": [
        "Transitions_mocap",
        "SSM_synced",
    ],
    "test_humor": [
        # HuMoR splits are different...
        "Transitions_mocap",
        "HumanEva",
    ],
    # This is just used for debugging / overfitting...
    "just_humaneva": [
        "HumanEva",
    ],
}


# range
class VanillaEgoAmassHdf5Dataset(torch.utils.data.Dataset[EgoTrainingData]):
    """Dataset which loads from our preprocessed hdf5 file.

    Args:
        hdf5_path: Path to the HDF5 file containing the dataset.
        file_list_path: Path to the file containing the list of NPZ files in the dataset.
        splits: List of splits to include in the dataset.
        subseq_len: Length of subsequences to sample from the dataset.
        cache_files: Whether to cache the entire dataset in memory.
        deterministic_slices: Set to True to always use the same slices. This
            is useful for reproducible eval.
    """

    def __init__(
        self,
        config: "EgoAlloTrainConfig",
        cache_files: bool = True,
        random_variable_len_proportion: float = 0.3,
        random_variable_len_min: int = 16,
    ) -> None:
        import warnings

        warnings.warn(
            "VanillaEgoAmassHdf5Dataset is deprecated. Use AdaptiveAmassHdf5Dataset instead.",
            DeprecationWarning,
            stacklevel=2,
        )

        min_subseq_len = None

        self.config = config
        hdf5_path = config.dataset_hdf5_path
        file_list_path = config.dataset_files_path
        splits = config.splits
        subseq_len = config.subseq_len
        slice_strategy = config.dataset_slice_strategy

        datasets = []
        for split in set(splits):
            datasets.extend(AMASS_SPLITS[split])

        self._slice_strategy: Literal[
            "deterministic",
            "random_uniform_len",
            "random_variable_len",
            "full_sequence",
        ] = slice_strategy

        self._random_variable_len_proportion = random_variable_len_proportion
        self._random_variable_len_min = random_variable_len_min
        self._hdf5_path = hdf5_path
        self.config = config

        with h5py.File(self._hdf5_path, "r") as hdf5_file:
            self._groups = [
                p
                for p in file_list_path.read_text().splitlines()
                if p.partition("/")[0] in datasets
                and cast(
                    h5py.Dataset,
                    cast(h5py.Group, hdf5_file[p])["T_world_root"],
                ).shape[0]
                >= (subseq_len if min_subseq_len is None else min_subseq_len)
                # These datasets had weird joint positions in the original
                # version of the processed data. They should be fine now.
                # and not p.endswith("KIT/317/run05_poses.npz")
                # and not p.endswith("KIT/424/run02_poses.npz")
            ]
            self._subseq_len = subseq_len
            assert len(self._groups) > 0
            assert len(cast(h5py.Group, hdf5_file[self._groups[0]]).keys()) > 0

            # Number of subsequences we would have to sample in order to see each timestep once.
            # This is an underestimate, since sampled subsequences can overlap.
            self._approximated_length = (
                sum(
                    cast(
                        h5py.Dataset,
                        cast(h5py.Group, hdf5_file[g])["T_world_root"],
                    ).shape[0]
                    for g in self._groups
                )
                // subseq_len
            )

        self._cache: dict[str, dict[str, Any]] | None = {} if cache_files else None

    def __getitem__(self, index: int) -> EgoTrainingData:
        group_index = index % len(self._groups)
        slice_index = index // len(self._groups)
        del index

        # Get group corresponding to a single NPZ file.
        group = self._groups[group_index]

        # We open the file only if we're not loading from the cache.
        hdf5_file = None

        if self._cache is not None:
            if group not in self._cache:
                hdf5_file = h5py.File(self._hdf5_path, "r")
                assert hdf5_file is not None
                self._cache[group] = {
                    k: np.array(v)
                    for k, v in cast(h5py.Group, hdf5_file[group]).items()
                }
            npz_group = self._cache[group]
        else:
            hdf5_file = h5py.File(self._hdf5_path, "r")
            npz_group = hdf5_file[group]
            assert isinstance(npz_group, h5py.Group)

        total_t = cast(h5py.Dataset, npz_group["T_world_root"]).shape[0]
        assert total_t >= self._subseq_len

        # Determine slice indexing.
        mask = torch.ones(
            (self._subseq_len if self._slice_strategy != "full_sequence" else total_t),
            dtype=torch.bool,
        )

        if self._slice_strategy == "full_sequence":
            start_t, end_t = 0, total_t

        elif self._slice_strategy == "deterministic":
            # A deterministic, non-overlapping slice.
            valid_start_indices = total_t - self._subseq_len
            start_t = (
                (slice_index * self._subseq_len) % valid_start_indices
                if valid_start_indices > 0
                else 0
            )
            end_t = start_t + self._subseq_len
        elif self._slice_strategy == "random_uniform_len":
            # Sample a random slice. Ideally we could make this more reproducible...
            start_t = np.random.randint(0, total_t - self._subseq_len + 1)
            end_t = start_t + self._subseq_len
        elif self._slice_strategy == "random_variable_len":
            # Sample a random slice. Ideally we could make this more reproducible...
            random_subseq_len = min(
                # With 30% likelihood, sample a shorter subsequence.
                (
                    np.random.randint(self._random_variable_len_min, self._subseq_len)
                    if np.random.random() < self._random_variable_len_proportion
                    # Otherwise, use the full subsequence.
                    else self._subseq_len
                ),
                total_t,
            )
            start_t = np.random.randint(0, total_t - random_subseq_len + 1)
            end_t = start_t + random_subseq_len
            mask[random_subseq_len:] = False
        else:
            assert_never(self._slice_strategy)

        # Read slices of the dataset.
        kwargs: dict[str, Any] = {}
        for k in npz_group.keys():
            # Possibly saved in the hdf5 file, but we don't need/want to read them.
            # if k == "joints_wrt_world":
            #     continue

            v = npz_group[k]
            assert isinstance(k, str)
            assert isinstance(v, (h5py.Dataset, np.ndarray))
            if k == "betas":
                assert v.shape == (1, 16)
                array = v[:]
            else:
                assert v.shape[0] == total_t
                array = v[start_t:end_t]

            # Only pad if not using full_sequence
            if (
                self._slice_strategy != "full_sequence"
                and array.shape[0] != self._subseq_len
                and k != "betas"
            ):
                array = np.concatenate(
                    [
                        array,
                        np.repeat(
                            array[-1:,],
                            self._subseq_len - array.shape[0],
                            axis=0,
                        ),
                    ],
                    axis=0,
                )
            kwargs[k] = torch.from_numpy(array)
        kwargs["mask"] = mask

        # Older versions of the processed dataset don't have hands.
        if "hand_quats" not in kwargs:
            kwargs["hand_quats"] = None

        subseq_len = (
            self._subseq_len if self._slice_strategy != "full_sequence" else total_t
        )
        # Generate MAE-style masking
        num_joints = CFG.smplh.num_joints
        device = kwargs["joints_wrt_world"].device

        # Generate random mask for sequence
        spatial_mask_ratio = self._get_mask_ratio(mask_type="spatial")
        num_masked = int(num_joints * spatial_mask_ratio)
        visible_joints_mask = torch.ones(
            (subseq_len, num_joints),
            dtype=torch.bool,
            device=device,
        )

        # * Randomly select joints to mask, all data within a timestep is masked together, across batch is different.
        rand_indices = torch.randperm(num_joints)
        masked_indices = rand_indices[:num_masked]
        visible_joints_mask[:, masked_indices] = False

        # Get original joints_wrt_world
        joints_wrt_world = kwargs["joints_wrt_world"]  # shape: [time, 22, 3]
        if self._slice_strategy != "full_sequence":
            assert joints_wrt_world.shape == (
                self._subseq_len,
                num_joints,
                3,
            ), (
                f"Expected shape: {(self._subseq_len, num_joints, 3)}, got: {joints_wrt_world.shape}"
            )
        else:
            assert joints_wrt_world.shape == (
                total_t,
                num_joints,
                3,
            ), (
                f"Expected shape: {(total_t, num_joints, 3)}, got: {joints_wrt_world.shape}"
            )

        # Create visible_joints tensor containing only unmasked joints
        # visible_joints = joints_wrt_world[visible_joints_mask].reshape(subseq_len, num_joints - num_masked, 3)

        # Update kwargs with new MAE-style masking tensors
        # kwargs["visible_joints"] = visible_joints
        kwargs["visible_joints_mask"] = visible_joints_mask
        kwargs["joints_wrt_world"] = (
            joints_wrt_world  # Keep original joints for computing loss
        )

        # Create metadata object first
        metadata = EgoTrainingData.MetaData()
        metadata.stage = "raw"  # Set initial stage
        # uid servers as a null value just for compatibility with EgoExoDataset
        metadata.take_name = (f"name_{group}_uid_{group}_t{start_t}_{end_t}",)
        metadata.scope = "train"
        metadata.dataset_type = "VanillaAmassHdf5Dataset"

        # Add metadata to kwargs before creating EgoTrainingData
        kwargs["metadata"] = metadata

        # Close the file if we opened it.
        if hdf5_file is not None:
            hdf5_file.close()

        return EgoTrainingData(**kwargs)

    def __len__(self) -> int:
        return self._approximated_length

    def _get_mask_ratio(self, mask_type: Literal["spatial", "temporal"]) -> float:
        """Get mask ratio - either fixed or randomly sampled"""
        if self.config.random_sample_mask_ratio:
            # Randomly sample between 0~mask_ratio
            if mask_type == "spatial":
                return np.random.uniform(
                    self.config.spatial_mask_ratio / 4, self.config.spatial_mask_ratio
                )
            elif mask_type == "temporal":
                return np.random.uniform(
                    self.config.temporal_mask_ratio / 4, self.config.temporal_mask_ratio
                )
        return (
            self.config.spatial_mask_ratio
            if mask_type == "spatial"
            else self.config.temporal_mask_ratio
        )


# endrange


class AdaptiveAmassHdf5Dataset(torch.utils.data.Dataset[EgoTrainingData]):
    """Dataset that loads from a preprocessed HDF5 file with dynamic window support."""

    def __init__(self, config: "EgoAlloTrainConfig") -> None:
        """Initialize dataset with configuration parameters.

        Args:
            config (EgoAlloTrainConfig): Configuration object containing dataset parameters.
        """
        self.config = config
        self._hdf5_path = config.dataset_hdf5_path
        self._subseq_len = config.subseq_len
        self._slice_strategy = config.dataset_slice_strategy
        self._random_variable_len_proportion = (
            config.dataset_slice_random_variable_len_proportion
        )
        self._random_variable_len_min = 16
        self._spatial_mask_ratio = config.spatial_mask_ratio

        self._fps_aug = config.fps_aug
        if self._fps_aug:
            self._fps_aug_rates = config.fps_aug_rates
            self._base_fps_rate = config.base_fps_rate
            self._fps_aug_multiplier = list(
                set(rate / self._base_fps_rate for rate in self._fps_aug_rates)
            )
            del self._fps_aug_rates
            del self._base_fps_rate

            self._min_fps_multiplier = min(self._fps_aug_multiplier)
            self._max_seq_len = max(
                self._subseq_len,
                int(math.ceil(self._subseq_len / self._min_fps_multiplier)),
            )
        else:
            self._max_seq_len = self._subseq_len

        self._traj_aug = config.traj_aug
        # assert not self._traj_aug, "Trajectory augmentation is not supported for AdaptiveAmassHdf5Dataset yet."

        # Initialize groups and cache
        with h5py.File(self._hdf5_path, "r") as hdf5_file:
            self.min_seq_len = (
                self._subseq_len
            )  # Removed conditioning on previous window
            self._groups = self._initialize_groups(hdf5_file)
            self._group_lengths = self._calculate_group_lengths(hdf5_file)
            self._cum_len = np.cumsum(self._group_lengths)

            # Cache for better performance
            self._cache: dict[str, dict[str, np.ndarray[Any, Any]]] = {}

    def _initialize_groups(self, hdf5_file: h5py.File) -> list[str]:
        """Initialize groups based on the HDF5 file content.

        Args:
            datasets (list[str]): List of dataset names.
            hdf5_file (h5py.File): Open HDF5 file object.

        Returns:
            list[str]: List of groups that meet the criteria.
        """
        # Get all paths from the text file
        all_paths = self.config.dataset_files_path.read_text().splitlines()

        # Filter paths that start with any of the split names
        split_prefixes = [split + "/" for split in self.config.splits]
        groups = [
            p
            for p in all_paths
            if any(p.startswith(prefix) for prefix in split_prefixes)
            and cast(
                h5py.Dataset,
                cast(h5py.Group, hdf5_file[p])["T_world_root"],
            ).shape[0]
            >= self._max_seq_len
        ]

        assert len(groups) > 0, (
            f"No valid groups found for splits: {self.config.splits}"
        )
        assert len(cast(h5py.Group, hdf5_file[groups[0]]).keys()) > 0, (
            f"First group {groups[0]} has no keys"
        )

        return groups

    def _calculate_group_lengths(self, hdf5_file: h5py.File) -> list[int]:
        """Calculate the lengths of each group in the dataset.

        Args:
            hdf5_file (h5py.File): Open HDF5 file object.

        Returns:
            list[int]: List of lengths for each group.
        """
        # assert (
        #     self._max_seq_len >= self._subseq_len
        # ), f"max_seq_len {self._max_seq_len} should be greater than subseq_len {self._subseq_len}"
        return [
            cast(h5py.Dataset, cast(h5py.Group, hdf5_file[g])["T_world_root"]).shape[0]
            - self._max_seq_len
            for g in self._groups
        ]

    def __getitem__(self, index: int) -> EgoTrainingData:
        """Retrieve an item from the dataset.

        Args:
            index (int): Index of the item to retrieve.

        Returns:
            EgoTrainingData: Data object containing the requested item.
        """
        if self._slice_strategy == "full_sequence":
            group = self._groups[index]
            npz_group = self._get_npz_group(group)
            total_t = cast(h5py.Dataset, npz_group["T_world_root"]).shape[0]
            start_t, end_t = 0, total_t
            multiplier = None
        else:
            global_index = (
                index * self._subseq_len
            )  # Directly using global index without previous window conditioning
            group_index, slice_index = self._find_group_and_slice_index(global_index)

            group = self._groups[group_index]
            npz_group = self._get_npz_group(group)
            total_t = cast(h5py.Dataset, npz_group["T_world_root"]).shape[0]
            assert total_t >= self.min_seq_len

            # Calculate slice indices for the current window
            start_t = slice_index
            end_t = min(start_t + self._subseq_len, total_t)

            multiplier = None
            if self._fps_aug:
                multiplier = random.choice(self._fps_aug_multiplier)
                req_seq_len = int(round(self._subseq_len * multiplier))

                if req_seq_len < 1:
                    req_seq_len = 1
                if req_seq_len > total_t - start_t:
                    req_seq_len = total_t - start_t

                end_t = start_t + req_seq_len

        # Load current window data
        seq_len = (
            total_t if self._slice_strategy == "full_sequence" else end_t - start_t
        )
        dtype = torch.float32
        kwargs = self._load_sequence_data(
            group, start_t, end_t, total_t, seq_len, dtype=dtype
        )

        # Add MAE-style masking
        num_joints = CFG.smplh.num_joints
        # assert num_joints == 22, f"Expected 22 joints, got {num_joints}"
        device = kwargs["joints_wrt_world"].device

        if (
            self._fps_aug
            and seq_len != self._subseq_len
            and self._slice_strategy != "full_sequence"
        ):
            assert (
                multiplier is not None and multiplier != 1
            ), f"multiplier should not be 1, got {multiplier}"
            for key in self.config.ts_keys:
                if key in kwargs:
                    assert (
                        isinstance(kwargs[key], torch.Tensor)
                        and kwargs[key].shape[0] == seq_len
                    ), f"Expected shape: {(seq_len, *kwargs[key].shape[1:])}, got: {kwargs[key].shape}"
                    data = kwargs[key].numpy(force=True)
                    resampled_data = self.resample_data(
                        data, self._subseq_len, multiplier < 1
                    )
                    kwargs[key] = torch.from_numpy(resampled_data).to(
                        device=device, dtype=dtype
                    )

        # After performing possible fps aug down/up sampling, set seq_len to the default window length.
        seq_len = (
            total_t if self._slice_strategy == "full_sequence" else self._subseq_len
        )

        # NOTE: the height from floor shoud be set to zeros as the preprocessing process alredy subtracted the floor height.
        kwargs["height_from_floor"] = torch.zeros(
            (seq_len, 1), dtype=dtype, device=device
        )

        kwargs["mask"] = torch.ones(seq_len, dtype=torch.bool, device=device)

        # Get spatial mask ratio and temporal mask ratio
        spatial_mask_ratio = self._get_mask_ratio(mask_type="spatial")
        num_masked = int(num_joints * spatial_mask_ratio)

        # Create initial visible joints mask
        visible_joints_mask = torch.ones(
            (seq_len, num_joints),
            dtype=torch.bool,
            device=device,
        )

        # Create temporal patch mask
        patch_size = self.config.temporal_patch_size
        # Pad sequence length to be divisible by patch size
        pad_len = (patch_size - seq_len % patch_size) % patch_size
        padded_seq_len = seq_len + pad_len

        # Create padded mask and rearrange into patches
        temporal_mask = torch.ones((padded_seq_len,), dtype=torch.bool, device=device)
        temporal_patches = rearrange(temporal_mask, "(n p) -> n p", p=patch_size)

        # Randomly mask temporal patches
        temporal_mask_ratio = self._get_mask_ratio(mask_type="temporal")
        num_patches = temporal_patches.shape[0]
        num_masked_patches = int(num_patches * temporal_mask_ratio)

        # prevent corner cases.
        if num_masked_patches >= num_patches - 1:
            logger.warning(
                f"num_masked_patches >= num_patches - 1: {num_patches}, {num_masked_patches}"
            )
        if num_masked_patches == 0 and temporal_mask_ratio > 0:
            logger.warning(f"num_masked_patches == 0: {num_masked_patches}")

        # Generate random indices excluding the first patch
        # NOTE: this is to prevent the first patch from being masked, since the first patch should be visible for all batch for the **preprocessing** process to work as fine.
        patch_indices = torch.randperm(num_patches - 1)[:(num_masked_patches)] + 1
        temporal_patches[patch_indices] = False

        # Rearrange back and trim padding
        temporal_mask = rearrange(temporal_patches, "n p -> (n p)")[:seq_len]

        # Apply both spatial and temporal masks
        # First apply spatial masking
        rand_indices = torch.randperm(num_joints)
        masked_indices = rand_indices[:num_masked]
        visible_joints_mask[:, masked_indices] = False

        # Then apply temporal patch mask
        visible_joints_mask = visible_joints_mask & temporal_mask.unsqueeze(-1)

        # Get original joints_wrt_world
        # Combine root position from T_world_root with other joints to get full 22 joints
        joints_wrt_world = kwargs["joints_wrt_world"]  # shape: [time, 22, 3]
        assert joints_wrt_world.shape == (
            seq_len,
            num_joints,
            3,
        ), f"Expected shape: {(seq_len, num_joints, 3)}, got: {joints_wrt_world.shape}"

        # Update kwargs with new MAE-style masking tensors
        kwargs["visible_joints_mask"] = visible_joints_mask

        # Zero out invisible joints while keeping original joints for loss computation
        masked_joints = joints_wrt_world
        kwargs["joints_wrt_world"] = masked_joints

        # Create metadata object first
        metadata = EgoTrainingData.MetaData()
        metadata.stage = "raw"  # Set initial stage
        # uid servers as a null value just for compatibility with EgoExoDataset
        metadata.take_name = (f"name_{group}_uid_{group}_t{start_t}_{end_t}",)
        metadata.scope = "train"
        metadata.dataset_type = self.__class__.__name__

        # Add metadata to kwargs before creating EgoTrainingData
        kwargs["metadata"] = metadata

        ret = EgoTrainingData(**kwargs)  # Create with metadata
        ret = ret.preprocess(
            _rotate_radian=torch.rand(1) * 2 * np.pi if self._traj_aug else None
        )  # Preprocess data (will update metadata.stage)

        return ret

    @jaxtyped(typechecker=typeguard.typechecked)
    def resample_data(
        self,
        data: Float[np.ndarray, "time *dim"] | Bool[np.ndarray, "time *dim"],
        target_len: int,
        upsample: bool,
    ) -> Float[np.ndarray, "{target_len} *dim"] | Bool[np.ndarray, "{target_len} *dim"]:
        current_len = data.shape[0]
        if current_len == target_len:
            return data
        if upsample:
            assert (
                target_len > current_len
            ), f"target_len {target_len} should be greater than current_len {current_len}"
            # Use spline interpolation for upsampling
            t_current = np.linspace(0, 1, current_len)
            t_target = np.linspace(0, 1, target_len)
            return scipy.interpolate.interp1d(
                t_current, data, kind="cubic", axis=0, fill_value="extrapolate"
            )(t_target)
        else:
            assert (
                target_len < current_len
            ), f"target_len {target_len} should be less than current_len {current_len}"
            # assert (
            #     current_len % target_len == 0
            # ), f"current_len {current_len} must be divisible by target_len {target_len} for direct downsampling"
            # # Use signal resample for downsampling
            return scipy.signal.resample(data, target_len, axis=0)

            # Use direct downsampling by taking evenly spaced samples
            # downsample_factor = current_len // target_len
            # return data[::downsample_factor]

    def _load_sequence_data(
        self,
        group: str,
        start_t: int,
        end_t: int,
        total_t: int,
        seq_len: int,
<<<<<<< HEAD
=======
        dtype: torch.dtype = torch.float32,
>>>>>>> e2a99516
    ) -> dict[str, Any]:
        """Load sequence data from HDF5 file or cache.

        Args:
            group (str): Group name to load data from.
            start_t (int): Start time index for loading data.
            end_t (int): End time index for loading data.
            total_t (int): Total time steps available.

        Returns:
            dict[str, Any]: Dictionary containing loaded data.
        """
        npz_group = self._get_npz_group(group)
        kwargs: dict[str, Any] = {}

        for k in npz_group.keys():
            v = npz_group[k]
            assert isinstance(k, str)
            assert isinstance(v, (h5py.Dataset, np.ndarray))

            if k == "betas":
                assert v.shape == (1, 16)
                array = v[:]
            else:
                assert v.shape[0] == total_t
                array = v[start_t:end_t]

            # Pad if necessary
            if array.shape[0] != seq_len and k != "betas":
                array = np.concatenate(
                    [
                        array,
                        np.repeat(
                            array[-1:,],
                            seq_len - array.shape[0],
                            axis=0,
                        ),
                    ],
                    axis=0,
                )

            kwargs[k] = torch.from_numpy(array).to(dtype=dtype)

        return kwargs

    def _get_npz_group(
        self,
        group: str,
    ) -> Union[h5py.Group, dict[str, np.ndarray[Any, Any]]]:
        """Get NPZ group from cache or HDF5 file.

        Args:
            group (str): Group name to retrieve.

        Returns:
            Union[h5py.Group, dict[str, np.ndarray[Any, Any]]]: NPZ group data.
        """
        if group not in self._cache:
            with h5py.File(self._hdf5_path, "r") as hdf5_file:
                self._cache[group] = {
                    k: np.array(v)
                    for k, v in cast(h5py.Group, hdf5_file[group]).items()
                }
        return self._cache[group]

    def _find_group_and_slice_index(self, global_index: int) -> tuple[int, int]:
        """Find the group and slice index from the global index.

        Args:
            global_index (int): Global index to map.

        Returns:
            tuple[int, int]: Tuple containing group index and slice index.
        """
        group_index = np.searchsorted(self._cum_len, global_index, side="right")
        slice_index = global_index - (
            self._cum_len[group_index - 1] if group_index > 0 else 0
        )
        return int(group_index), int(slice_index)

    def __len__(self) -> int:
        """Return the total number of samples in the dataset.

        Returns:
            int: Total number of samples.
        """
        if self._slice_strategy == "full_sequence":
            return len(self._groups)
        else:
            _ = self._cum_len[-1] // self._subseq_len
            return _.item()

    def _get_mask_ratio(self, mask_type: Literal["spatial", "temporal"]) -> float:
        """Get mask ratio - either fixed or randomly sampled"""
        if self.config.random_sample_mask_ratio:
            # Randomly sample between 0~mask_ratio
            if mask_type == "spatial":
                return np.random.uniform(
                    self.config.spatial_mask_ratio / 3, self.config.spatial_mask_ratio
                )
            elif mask_type == "temporal":
                return np.random.uniform(
                    self.config.temporal_mask_ratio / 3, self.config.temporal_mask_ratio
                )
        return (
            self.config.spatial_mask_ratio
            if mask_type == "spatial"
            else self.config.temporal_mask_ratio
        )<|MERGE_RESOLUTION|>--- conflicted
+++ resolved
@@ -1,18 +1,7 @@
-<<<<<<< HEAD
-from typing import Any
-from typing import assert_never
-from typing import cast
-from typing import Literal
-from typing import TYPE_CHECKING
-from typing import Union
-=======
-from pathlib import Path
 from typing import TYPE_CHECKING, Any, Literal, Union, assert_never, cast
 from jaxtyping import jaxtyped, Float, Bool
 import typeguard
->>>>>>> e2a99516
-
-from accelerate.commands.menu.helpers import forceWrite
+
 import h5py
 import math
 import random
@@ -346,11 +335,13 @@
             # Randomly sample between 0~mask_ratio
             if mask_type == "spatial":
                 return np.random.uniform(
-                    self.config.spatial_mask_ratio / 4, self.config.spatial_mask_ratio
+                    self.config.spatial_mask_ratio / 4,
+                    self.config.spatial_mask_ratio,
                 )
             elif mask_type == "temporal":
                 return np.random.uniform(
-                    self.config.temporal_mask_ratio / 4, self.config.temporal_mask_ratio
+                    self.config.temporal_mask_ratio / 4,
+                    self.config.temporal_mask_ratio,
                 )
         return (
             self.config.spatial_mask_ratio
@@ -386,7 +377,7 @@
             self._fps_aug_rates = config.fps_aug_rates
             self._base_fps_rate = config.base_fps_rate
             self._fps_aug_multiplier = list(
-                set(rate / self._base_fps_rate for rate in self._fps_aug_rates)
+                set(rate / self._base_fps_rate for rate in self._fps_aug_rates),
             )
             del self._fps_aug_rates
             del self._base_fps_rate
@@ -502,10 +493,8 @@
                 multiplier = random.choice(self._fps_aug_multiplier)
                 req_seq_len = int(round(self._subseq_len * multiplier))
 
-                if req_seq_len < 1:
-                    req_seq_len = 1
-                if req_seq_len > total_t - start_t:
-                    req_seq_len = total_t - start_t
+                req_seq_len = max(req_seq_len, 1)
+                req_seq_len = min(req_seq_len, total_t - start_t)
 
                 end_t = start_t + req_seq_len
 
@@ -515,7 +504,12 @@
         )
         dtype = torch.float32
         kwargs = self._load_sequence_data(
-            group, start_t, end_t, total_t, seq_len, dtype=dtype
+            group,
+            start_t,
+            end_t,
+            total_t,
+            seq_len,
+            dtype=dtype,
         )
 
         # Add MAE-style masking
@@ -528,21 +522,26 @@
             and seq_len != self._subseq_len
             and self._slice_strategy != "full_sequence"
         ):
-            assert (
-                multiplier is not None and multiplier != 1
-            ), f"multiplier should not be 1, got {multiplier}"
+            assert multiplier is not None and multiplier != 1, (
+                f"multiplier should not be 1, got {multiplier}"
+            )
             for key in self.config.ts_keys:
                 if key in kwargs:
                     assert (
                         isinstance(kwargs[key], torch.Tensor)
                         and kwargs[key].shape[0] == seq_len
-                    ), f"Expected shape: {(seq_len, *kwargs[key].shape[1:])}, got: {kwargs[key].shape}"
+                    ), (
+                        f"Expected shape: {(seq_len, *kwargs[key].shape[1:])}, got: {kwargs[key].shape}"
+                    )
                     data = kwargs[key].numpy(force=True)
                     resampled_data = self.resample_data(
-                        data, self._subseq_len, multiplier < 1
+                        data,
+                        self._subseq_len,
+                        multiplier < 1,
                     )
                     kwargs[key] = torch.from_numpy(resampled_data).to(
-                        device=device, dtype=dtype
+                        device=device,
+                        dtype=dtype,
                     )
 
         # After performing possible fps aug down/up sampling, set seq_len to the default window length.
@@ -552,7 +551,9 @@
 
         # NOTE: the height from floor shoud be set to zeros as the preprocessing process alredy subtracted the floor height.
         kwargs["height_from_floor"] = torch.zeros(
-            (seq_len, 1), dtype=dtype, device=device
+            (seq_len, 1),
+            dtype=dtype,
+            device=device,
         )
 
         kwargs["mask"] = torch.ones(seq_len, dtype=torch.bool, device=device)
@@ -586,7 +587,7 @@
         # prevent corner cases.
         if num_masked_patches >= num_patches - 1:
             logger.warning(
-                f"num_masked_patches >= num_patches - 1: {num_patches}, {num_masked_patches}"
+                f"num_masked_patches >= num_patches - 1: {num_patches}, {num_masked_patches}",
             )
         if num_masked_patches == 0 and temporal_mask_ratio > 0:
             logger.warning(f"num_masked_patches == 0: {num_masked_patches}")
@@ -637,7 +638,7 @@
 
         ret = EgoTrainingData(**kwargs)  # Create with metadata
         ret = ret.preprocess(
-            _rotate_radian=torch.rand(1) * 2 * np.pi if self._traj_aug else None
+            _rotate_radian=torch.rand(1) * 2 * np.pi if self._traj_aug else None,
         )  # Preprocess data (will update metadata.stage)
 
         return ret
@@ -653,19 +654,23 @@
         if current_len == target_len:
             return data
         if upsample:
-            assert (
-                target_len > current_len
-            ), f"target_len {target_len} should be greater than current_len {current_len}"
+            assert target_len > current_len, (
+                f"target_len {target_len} should be greater than current_len {current_len}"
+            )
             # Use spline interpolation for upsampling
             t_current = np.linspace(0, 1, current_len)
             t_target = np.linspace(0, 1, target_len)
             return scipy.interpolate.interp1d(
-                t_current, data, kind="cubic", axis=0, fill_value="extrapolate"
+                t_current,
+                data,
+                kind="cubic",
+                axis=0,
+                fill_value="extrapolate",
             )(t_target)
         else:
-            assert (
-                target_len < current_len
-            ), f"target_len {target_len} should be less than current_len {current_len}"
+            assert target_len < current_len, (
+                f"target_len {target_len} should be less than current_len {current_len}"
+            )
             # assert (
             #     current_len % target_len == 0
             # ), f"current_len {current_len} must be divisible by target_len {target_len} for direct downsampling"
@@ -683,10 +688,7 @@
         end_t: int,
         total_t: int,
         seq_len: int,
-<<<<<<< HEAD
-=======
         dtype: torch.dtype = torch.float32,
->>>>>>> e2a99516
     ) -> dict[str, Any]:
         """Load sequence data from HDF5 file or cache.
 
@@ -785,11 +787,13 @@
             # Randomly sample between 0~mask_ratio
             if mask_type == "spatial":
                 return np.random.uniform(
-                    self.config.spatial_mask_ratio / 3, self.config.spatial_mask_ratio
+                    self.config.spatial_mask_ratio / 3,
+                    self.config.spatial_mask_ratio,
                 )
             elif mask_type == "temporal":
                 return np.random.uniform(
-                    self.config.temporal_mask_ratio / 3, self.config.temporal_mask_ratio
+                    self.config.temporal_mask_ratio / 3,
+                    self.config.temporal_mask_ratio,
                 )
         return (
             self.config.spatial_mask_ratio
