from pathlib import Path
from typing import Literal
from typing import Tuple

import numpy as np
from egoallo.utils.setup_logger import setup_logger
from projectaria_tools.core import mps
from projectaria_tools.core.mps.utils import filter_points_from_confidence
<<<<<<< HEAD
=======
from typing import Optional, Tuple
import tyro
from egoallo.utils.setup_logger import setup_logger
from third_party.cloudrender.cloudrender.render.pointcloud import Pointcloud
>>>>>>> e2a99516

logger = setup_logger(output=None, name=__name__)
import hashlib
import tempfile
import os

def load_point_cloud_and_find_ground(
    points_path: Path,
    return_points: Literal["all", "filtered", "less_filtered"] = "less_filtered", 
    cache_files: bool = True,
) -> Tuple[Pointcloud.PointcloudContainer, np.ndarray, float]:
    """Load an Aria MPS point cloud and find the ground plane.

    Args:
        points_path: Path to the point cloud file
        return_points: Which set of points to return ("all", "filtered", or "less_filtered")
        cache_files: Whether to cache filtered points to disk for faster future loading
    """
<<<<<<< HEAD
    filtered_points_npz_cache_path = points_path.parent / "_cached_filtered_points.npz"
    less_filtered_points_npz_cache_path = (
        points_path.parent / "_cached_less_filtered_points.npz"
    )
=======
    # Create hash of points path to use as cache filename
    points_path_hash = hashlib.md5(str(points_path).encode()).hexdigest()
    
    # Create persistent temp directory if it doesn't exist
    temp_cache_dir = Path(tempfile.gettempdir()) / "aria_mps_cache"
    temp_cache_dir.mkdir(exist_ok=True, parents=True)
    
    filtered_points_npz_cache_path = temp_cache_dir / f"{points_path_hash}_filtered_points.npz"
    less_filtered_points_npz_cache_path = temp_cache_dir / f"{points_path_hash}_less_filtered_points.npz"
>>>>>>> e2a99516

    # Check if we should use cached files
    use_cache = cache_files and (
        filtered_points_npz_cache_path.exists()
        and less_filtered_points_npz_cache_path.exists()
    )

    if use_cache:
        if return_points == "all":
            points_data = mps.read_global_point_cloud(str(points_path))  # type: ignore
        else:
            points_data = None

        logger.debug(
            "Loading pre-filtered points from %s",
            filtered_points_npz_cache_path,
        )
        filtered_points_data = np.load(filtered_points_npz_cache_path)["points"]
        logger.debug(
            "Loading pre-filtered points from %s",
            less_filtered_points_npz_cache_path,
        )
        less_filtered_points_data = np.load(less_filtered_points_npz_cache_path)[
            "points"
        ]
    else:
        points_data = mps.read_global_point_cloud(str(points_path))  # type: ignore

        logger.debug("Loading + filtering points")
        assert points_path.exists()
        filtered_points_data = filter_points_from_confidence(
            points_data,
            threshold_invdep=0.0002,
            threshold_dep=0.01,
        )
        less_filtered_points_data = filter_points_from_confidence(
            points_data,
            threshold_invdep=0.001,
            threshold_dep=0.05,
        )
        filtered_points_data = np.array(
            [x.position_world for x in filtered_points_data],
        )  # type: ignore
        less_filtered_points_data = np.array(
            [x.position_world for x in less_filtered_points_data],
        )

        # Only save cache files if caching is enabled
        if cache_files:
<<<<<<< HEAD
            filtered_points_npz_cache_path.parent.mkdir(exist_ok=True, parents=True)
            np.savez_compressed(
                filtered_points_npz_cache_path,
                points=filtered_points_data,
            )
=======
            np.savez_compressed(filtered_points_npz_cache_path, points=filtered_points_data)
>>>>>>> e2a99516
            logger.debug("Cached filtered points to %s", filtered_points_npz_cache_path)
            np.savez_compressed(
                less_filtered_points_npz_cache_path,
                points=less_filtered_points_data,
            )
            logger.debug(
                "Cached less filtered points to %s",
                less_filtered_points_npz_cache_path,
            )

    assert filtered_points_data.shape == (filtered_points_data.shape[0], 3)

    # RANSAC floor plane.
    # We consider points in the lowest 10% of the point cloud.
    filtered_zs = filtered_points_data[:, 2]
    zs = filtered_zs

    # Median-based outlier dropping, this doesn't work very well.
    # d = np.abs(zs - np.median(zs))
    # mdev = np.median(d)
    # zs = zs[d / mdev < 2.0]

    done = False
    best_z = 0.0
    while not done:
        # Slightly silly outlier dropping that just... works better.
        zs = np.sort(zs)[len(zs) // 10_000 : -len(zs) // 10_000]

        # Get bottom 10% or 15%.
        alpha = 0.1 if filtered_points_data.shape[0] < 10_000 else 0.15
        min_z = np.min(zs)
        max_z = np.max(zs)

        zs = zs[zs <= min_z + (max_z - min_z) * alpha]

        best_inliers = 0
        best_z = 0.0
        for i in range(10_000):
            z = np.random.choice(zs)
            inliers_bool = np.abs(zs - z) < 0.01
            inliers = np.sum(inliers_bool)
            if inliers > best_inliers:
                best_z = z
                best_inliers = inliers

        looser_inliers = np.sum(np.abs(filtered_zs - best_z) <= 0.075)
        if looser_inliers <= 3:
            # If we found a really small group... seems like noise. Let's remove the inlier points and re-compute.
            filtered_zs = filtered_zs[np.abs(filtered_zs - best_z) >= 0.01]
            zs = filtered_zs
        else:
            done = True

    # Re-fit plane to inliers.
    floor_z = float(np.median(zs[np.abs(zs - best_z) < 0.01]))
    
    # Select points based on return_points parameter
    if return_points == "filtered":
        vertices = filtered_points_data
    elif return_points == "less_filtered":
        vertices = less_filtered_points_data
    else:
        assert points_data is not None
        vertices = np.array([x.position_world for x in points_data])
    # Create colors based on z-values using percentiles to be robust to outliers
    z_values = vertices[:, 2]
    z_5th = np.percentile(z_values, 5)
    z_95th = np.percentile(z_values, 95)
    z_normalized = np.clip((z_values - z_5th) / (z_95th - z_5th), 0, 1)
    
    # Create a colormap that maps z-values to RGB colors
    colors = np.zeros((len(vertices), 4), dtype=np.uint8)
    
    # Red channel - increases with height
    colors[:, 0] = (255 * z_normalized).astype(np.uint8)
    # Green channel - inverse of height  
    colors[:, 1] = (255 * (1 - z_normalized)).astype(np.uint8)
    # Blue channel - varies sinusoidally with height
    colors[:, 2] = (128 + 127 * np.sin(z_normalized * 4 * np.pi)).astype(np.uint8)
    # Alpha channel - full opacity
    colors[:, 3] = 255
    
    # Create PointcloudContainer
    pc_container = Pointcloud.PointcloudContainer(vertices=vertices, colors=colors)
    
    return pc_container, vertices, floor_z

if __name__ == "__main__":
    tyro.cli(load_point_cloud_and_find_ground)<|MERGE_RESOLUTION|>--- conflicted
+++ resolved
@@ -6,22 +6,18 @@
 from egoallo.utils.setup_logger import setup_logger
 from projectaria_tools.core import mps
 from projectaria_tools.core.mps.utils import filter_points_from_confidence
-<<<<<<< HEAD
-=======
-from typing import Optional, Tuple
 import tyro
-from egoallo.utils.setup_logger import setup_logger
 from third_party.cloudrender.cloudrender.render.pointcloud import Pointcloud
->>>>>>> e2a99516
+
+import hashlib
+import tempfile
 
 logger = setup_logger(output=None, name=__name__)
-import hashlib
-import tempfile
-import os
+
 
 def load_point_cloud_and_find_ground(
     points_path: Path,
-    return_points: Literal["all", "filtered", "less_filtered"] = "less_filtered", 
+    return_points: Literal["all", "filtered", "less_filtered"] = "less_filtered",
     cache_files: bool = True,
 ) -> Tuple[Pointcloud.PointcloudContainer, np.ndarray, float]:
     """Load an Aria MPS point cloud and find the ground plane.
@@ -31,22 +27,19 @@
         return_points: Which set of points to return ("all", "filtered", or "less_filtered")
         cache_files: Whether to cache filtered points to disk for faster future loading
     """
-<<<<<<< HEAD
-    filtered_points_npz_cache_path = points_path.parent / "_cached_filtered_points.npz"
-    less_filtered_points_npz_cache_path = (
-        points_path.parent / "_cached_less_filtered_points.npz"
-    )
-=======
     # Create hash of points path to use as cache filename
     points_path_hash = hashlib.md5(str(points_path).encode()).hexdigest()
-    
+
     # Create persistent temp directory if it doesn't exist
     temp_cache_dir = Path(tempfile.gettempdir()) / "aria_mps_cache"
     temp_cache_dir.mkdir(exist_ok=True, parents=True)
-    
-    filtered_points_npz_cache_path = temp_cache_dir / f"{points_path_hash}_filtered_points.npz"
-    less_filtered_points_npz_cache_path = temp_cache_dir / f"{points_path_hash}_less_filtered_points.npz"
->>>>>>> e2a99516
+
+    filtered_points_npz_cache_path = (
+        temp_cache_dir / f"{points_path_hash}_filtered_points.npz"
+    )
+    less_filtered_points_npz_cache_path = (
+        temp_cache_dir / f"{points_path_hash}_less_filtered_points.npz"
+    )
 
     # Check if we should use cached files
     use_cache = cache_files and (
@@ -96,15 +89,10 @@
 
         # Only save cache files if caching is enabled
         if cache_files:
-<<<<<<< HEAD
-            filtered_points_npz_cache_path.parent.mkdir(exist_ok=True, parents=True)
             np.savez_compressed(
                 filtered_points_npz_cache_path,
                 points=filtered_points_data,
             )
-=======
-            np.savez_compressed(filtered_points_npz_cache_path, points=filtered_points_data)
->>>>>>> e2a99516
             logger.debug("Cached filtered points to %s", filtered_points_npz_cache_path)
             np.savez_compressed(
                 less_filtered_points_npz_cache_path,
@@ -160,7 +148,7 @@
 
     # Re-fit plane to inliers.
     floor_z = float(np.median(zs[np.abs(zs - best_z) < 0.01]))
-    
+
     # Select points based on return_points parameter
     if return_points == "filtered":
         vertices = filtered_points_data
@@ -174,23 +162,24 @@
     z_5th = np.percentile(z_values, 5)
     z_95th = np.percentile(z_values, 95)
     z_normalized = np.clip((z_values - z_5th) / (z_95th - z_5th), 0, 1)
-    
+
     # Create a colormap that maps z-values to RGB colors
     colors = np.zeros((len(vertices), 4), dtype=np.uint8)
-    
+
     # Red channel - increases with height
     colors[:, 0] = (255 * z_normalized).astype(np.uint8)
-    # Green channel - inverse of height  
+    # Green channel - inverse of height
     colors[:, 1] = (255 * (1 - z_normalized)).astype(np.uint8)
     # Blue channel - varies sinusoidally with height
     colors[:, 2] = (128 + 127 * np.sin(z_normalized * 4 * np.pi)).astype(np.uint8)
     # Alpha channel - full opacity
     colors[:, 3] = 255
-    
+
     # Create PointcloudContainer
     pc_container = Pointcloud.PointcloudContainer(vertices=vertices, colors=colors)
-    
+
     return pc_container, vertices, floor_z
+
 
 if __name__ == "__main__":
     tyro.cli(load_point_cloud_and_find_ground)