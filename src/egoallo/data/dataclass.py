--- conflicted
+++ resolved
@@ -1,25 +1,12 @@
 from pathlib import Path
-<<<<<<< HEAD
 from typing import TYPE_CHECKING
-
-=======
-from typing import Union, assert_never, TYPE_CHECKING
-from typing import Any, Callable, Self, dataclass_transform
+from typing import Self
 import dataclasses
->>>>>>> e2a99516
 import numpy as np
 import torch.utils.data
-from torch.utils.data.dataloader import _InfiniteConstantSampler
 import typeguard
-<<<<<<< HEAD
-from jaxtyping import Bool
-from jaxtyping import Float
-from jaxtyping import jaxtyped
-=======
-from jaxtyping import Bool, Float, jaxtyped, Array
+from jaxtyping import Bool, Float, jaxtyped
 from egoallo.transforms import SO3, SE3
-from jaxlie import SE2, SO2
->>>>>>> e2a99516
 from torch import Tensor
 
 
@@ -30,19 +17,10 @@
 from .. import fncsmpl, fncsmpl_extensions
 from .. import transforms as tf
 from ..tensor_dataclass import TensorDataclass
-<<<<<<< HEAD
-from typing import TYPE_CHECKING
+from typing import Optional, TYPE_CHECKING, Literal
 
 if TYPE_CHECKING:
-    pass
-=======
-from typing import Optional, TYPE_CHECKING, Literal
-
-if TYPE_CHECKING:
-    from ..network import EgoDenoiserConfig
-    from ..network import AbsoluteDenoiseTraj
     from egoallo.types import DenoiseTrajType
->>>>>>> e2a99516
 from ..viz.smpl_viewer import visualize_ego_training_data as viz_ego_data
 
 from egoallo.setup_logger import setup_logger
@@ -277,10 +255,14 @@
 
                 # Get visible joints while preserving batch dimensions
                 visible_joints_mask = frame_mask.unsqueeze(-1).expand(
-                    *B, -1, 3
+                    *B,
+                    -1,
+                    3,
                 )  # [*batch, 22, 3]
                 visible_joints = torch.where(
-                    visible_joints_mask, frame_joints, torch.zeros_like(frame_joints)
+                    visible_joints_mask,
+                    frame_joints,
+                    torch.zeros_like(frame_joints),
                 )
 
                 # Check if any joints are visible in each batch element
@@ -298,7 +280,7 @@
             # raise RuntimeWarning("No visibility mask found, using mean of all joints in first frame")
             # If no visibility mask, use mean of all joints in first frame
             initial_xy = self.joints_wrt_world[..., 0, :, :2].mean(
-                dim=-2
+                dim=-2,
             )  # [*batch, 2]
 
         # Store initial offset
@@ -312,7 +294,10 @@
         # Modify positions in-place by subtracting x,y offset
         # Expand initial_xy to match broadcast dimensions
         expanded_xy = initial_xy.view(
-            *initial_xy.shape[:-1], 1, 1, 2
+            *initial_xy.shape[:-1],
+            1,
+            1,
+            2,
         ).clone()  # Add dims for broadcasting
 
         # FIXME: the in-place operations just won't work, indictaed by the increasing loss and finally nan values.
@@ -421,7 +406,7 @@
         if self.metadata.rotate_radian is not None:
             # rad = SO3(self.metadata.rotate_radian.to(dtype=dtype, device=device)).inverse().
             self._rotate(
-                self.metadata.rotate_radian.to(dtype=dtype, device=device) * -1
+                self.metadata.rotate_radian.to(dtype=dtype, device=device) * -1,
             )
 
         # self.joints_wrt_world[..., :, :, 2:3].add_(self.height_from_floor.unsqueeze(-2)) # [*batch, timesteps, 22, 1]
@@ -457,7 +442,10 @@
         # Add initial x,y position offset
         # Expand initial_xy to match broadcast dimensions like in preprocess()
         expanded_xy = self.metadata.initial_xy.view(
-            *self.metadata.initial_xy.shape[:-1], 1, 1, 2
+            *self.metadata.initial_xy.shape[:-1],
+            1,
+            1,
+            2,
         )  # Add dims for broadcasting
 
         # self.T_world_root[..., 4:6].add_(self.metadata.initial_xy.unsqueeze(-2).to(device)) # [*batch, timesteps, 2]
@@ -499,12 +487,12 @@
         from egoallo.network import AbsoluteDenoiseTraj
 
         assert self.metadata.stage == "postprocessed"
-        assert (
-            traj.metadata.stage == "raw"
-        ), "Only raw data is supported for postprocessing."
-        assert isinstance(
-            traj, AbsoluteDenoiseTraj
-        ), "Only AbsoluteDenoiseTraj is supported for postprocessing."
+        assert traj.metadata.stage == "raw", (
+            "Only raw data is supported for postprocessing."
+        )
+        assert isinstance(traj, AbsoluteDenoiseTraj), (
+            "Only AbsoluteDenoiseTraj is supported for postprocessing."
+        )
         # postprocess the DenoiseTrajType
         device = traj.t_world_root.device
 
@@ -516,12 +504,14 @@
             assert self.metadata.rotate_radian.shape[0] == traj.t_world_root.shape[0]
 
             inv_so3_rot = SO3.from_z_radians(
-                theta=self.metadata.rotate_radian.to(dtype=dtype, device=device) * -1
+                theta=self.metadata.rotate_radian.to(dtype=dtype, device=device) * -1,
             )
             # Rotate translation
             traj.t_world_root = inv_so3_rot.apply(target=traj.t_world_root)
             # Rotate rotation matrices
-            traj.R_world_root = inv_so3_rot.multiply(SO3.from_matrix(traj.R_world_root)).as_matrix()
+            traj.R_world_root = inv_so3_rot.multiply(
+                SO3.from_matrix(traj.R_world_root),
+            ).as_matrix()
 
         traj.t_world_root = torch.cat(
             [
@@ -536,19 +526,20 @@
 
     def _set_traj(self, traj: "DenoiseTrajType") -> "DenoiseTrajType":
         # 2. assign joints_wrt_world and visible_joints_mask
-        assert (
-            traj.joints_wrt_world is None and traj.visible_joints_mask is None
-        ), f"joints_wrt_world and visible_joints_mask should be None for postprocessing."
+        assert traj.joints_wrt_world is None and traj.visible_joints_mask is None, (
+            "joints_wrt_world and visible_joints_mask should be None for postprocessing."
+        )
         traj.joints_wrt_world = self.joints_wrt_world.clone()
         if self.visible_joints_mask is not None:
             # assert self.metadata.scope == "train", "visible_joints_mask should only be set for train data."
             traj.visible_joints_mask = self.visible_joints_mask.clone()
         else:
-            assert (
-                self.metadata.scope == "test"
-            ), "visible_joints_mask shouldn't be set for test data."
+            assert self.metadata.scope == "test", (
+                "visible_joints_mask shouldn't be set for test data."
+            )
             traj.visible_joints_mask = torch.ones_like(
-                traj.joints_wrt_world, dtype=torch.float
+                traj.joints_wrt_world,
+                dtype=torch.float,
             )
 
         # 3. assign metadata
@@ -584,7 +575,7 @@
         # 3. rotate joints_wrt_world
         expanded_rot = SO3(wxyz=so3_rot.wxyz.unsqueeze(-2))
         self.joints_wrt_world = expanded_rot.apply(
-            self.joints_wrt_world
+            self.joints_wrt_world,
         )  # [*batch, timesteps, 22, 3]
 
         return self
@@ -632,7 +623,7 @@
                     return val[idx]
                 except IndexError as e:
                     raise IndexError(
-                        f"Invalid index {idx} for tensor of shape {val.shape}"
+                        f"Invalid index {idx} for tensor of shape {val.shape}",
                     ) from e
             elif isinstance(val, TensorDataclass):
                 # Don't slice betas since it's a per-sequence attribute
@@ -644,7 +635,7 @@
                     **{
                         k: _getitem_impl(v, idx, depth - 1) if k != "betas" else v
                         for k, v in vars_dict.items()
-                    }
+                    },
                 )
             elif isinstance(val, (list, tuple)):
                 return type(val)(_getitem_impl(v, idx, depth - 1) for v in val)
