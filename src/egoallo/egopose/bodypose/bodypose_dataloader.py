--- conflicted
+++ resolved
@@ -291,15 +291,10 @@
 
             try:
                 # Load point cloud and find ground
-<<<<<<< HEAD
-                _, ground_height = load_point_cloud_and_find_ground(
+                _, _, ground_height = load_point_cloud_and_find_ground(
                     Path(point_cloud_path),
                     return_points="filtered",
                     cache_files=False,
-=======
-                _, _, ground_height = load_point_cloud_and_find_ground(
-                    Path(point_cloud_path), return_points="filtered", cache_files=False
->>>>>>> e2a99516
                 )
                 self.ground_heights[take_uid] = float(ground_height)
             except Exception as e:
@@ -466,22 +461,13 @@
                     aria_cam_name,
                 )
                 curr_take_db[frame_idx] = curr_frame_anno
-<<<<<<< HEAD
-=======
-                
->>>>>>> e2a99516
 
         # Mark take as valid if it has enough valid frames
         take_valid = len(curr_take_db) > self.discard_seq_than
         self.stats_collector.mark_take_processed(take_uid, valid=take_valid)
 
         if take_valid:
-<<<<<<< HEAD
-            ground_height = self._get_ground_height(take_uid)
-=======
-            
             # ground_height = self._get_ground_height(take_uid)
->>>>>>> e2a99516
 
             curr_take_db["metadata"] = {
                 "take_uid": take_uid,
