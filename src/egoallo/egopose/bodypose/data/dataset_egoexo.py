import json
import os
import os.path as osp
import random
<<<<<<< HEAD

import joblib
import numpy as np
import torch
from egoallo.utils.setup_logger import setup_logger
from torch.utils.data import Dataset
from tqdm import tqdm
=======
import threading
import glob
import skimage.io as io
import torchvision.transforms as T
from tqdm import tqdm
import matplotlib.pyplot as plt

# from egoallo.data.build import EgoTrainingData
from typing import List, Dict, Any, Tuple
from jaxtyping import Float, Bool, jaxtyped
import typeguard
from torch import Tensor
from egoallo.mapping import (
    EGOEXO4D_BODYPOSE_TO_SMPLH_INDICES,
    SMPLH_KINTREE,
    EGOEXO4D_BODYPOSE_KINTREE_PARENTS,
)
from egoallo.utils.setup_logger import setup_logger
from egoallo.utilities import find_numerical_key_in_dict
from pathlib import Path
import torch
import numpy as np
from scipy.signal import savgol_filter
from typing import Tuple
>>>>>>> e2a99516

logger = setup_logger(output=None, name=__name__)


random.seed(1)


class Dataset_EgoExo(Dataset):
<<<<<<< HEAD
    def __init__(self, opt):
        super(Dataset_EgoExo, self).__init__()

        self.root = opt["root"]
        self.root_takes = os.path.join(self.root, "takes")
        self.split = opt["split"]
        self.root_poses = os.path.join(
            self.root,
            "annotations",
            "ego_pose",
            self.split,
            "body",
        )
        self.use_pseudo = opt["use_pseudo"]
        self.coord = opt["coord"]
        self.slice_window = opt["window_size"]
        # load sequences paths

        manually_annotated_takes = os.listdir(
            os.path.join(self.root_poses, "annotation"),
=======
    def __init__(self, config: Dict[str, Any]):
        super(Dataset_EgoExo, self).__init__()

        self.root = config["dataset_path"]
        self.root_takes = os.path.join(self.root, "takes")
        self.split = config["split"]
        self.root_poses = os.path.join(
            self.root, "annotations", "ego_pose", self.split, "body"
        )
        self.use_pseudo = config["use_pseudo"]
        self.coord = config["coord"]
        gt_ground_height_anno_dir = config["gt_ground_height_anno_dir"]
        self.gt_ground_height = json.load(
            open(
                Path(gt_ground_height_anno_dir)
                / f"ego_pose_gt_anno_{self.split}_public_height.json"
            )
        )
        # self.slice_window =  config["window_size"]
        self.slice_window = 128

        manually_annotated_takes = os.listdir(
            os.path.join(self.root_poses, "annotation")
>>>>>>> e2a99516
        )
        self.manually_annotated_takes = [
            take.split(".")[0] for take in manually_annotated_takes
        ]
        if self.use_pseudo:
            pseudo_annotated_takes = os.listdir(
<<<<<<< HEAD
                os.path.join(self.root_poses, "automatic"),
=======
                os.path.join(self.root_poses, "automatic")
>>>>>>> e2a99516
            )
            self.pseudo_annotated_takes = [
                take.split(".")[0] for take in pseudo_annotated_takes
            ]

        self.cameras = os.listdir(self.root_poses.replace("body", "camera_pose"))
        self.metadata = json.load(open(os.path.join(self.root, "takes.json")))

        self.takes_uids = (
            self.pseudo_annotated_takes
            if self.use_pseudo
            else self.manually_annotated_takes
        )
        self.takes_metadata = {}

        self.valid_take_uid_save_label = (
            "valid_takes_{}_use_manual.pkl".format(self.split)
            if not self.use_pseudo
            else "valid_takes_{}_use_pseudo.pkl".format(self.split)
        )

        for take_uid in self.takes_uids:
            take_temp = self.get_metadata_take(take_uid)
            if take_temp and "bouldering" not in take_temp["take_name"]:
                self.takes_metadata[take_uid] = take_temp

        if not osp.exists(self.valid_take_uid_save_label):
            self.valid_take_uids = []
            no_man = 0
            no_cam = 0
            no_cam_list = []

<<<<<<< HEAD
=======
            cnt = 0

>>>>>>> e2a99516
            for take_uid in tqdm(
                self.takes_metadata,
                total=len(self.takes_metadata),
                desc="takes_metadata",
                ascii=" >=",
            ):
<<<<<<< HEAD
=======
                # if cnt > 50:
                #     break
                cnt += 1
>>>>>>> e2a99516
                if take_uid + ".json" in self.cameras:
                    camera_json = json.load(
                        open(
                            os.path.join(
                                self.root_poses.replace("body", "camera_pose"),
                                take_uid + ".json",
<<<<<<< HEAD
                            ),
                        ),
                    )
                    camera_json["metadata"]["take_name"]
                    if take_uid not in self.manually_annotated_takes:
=======
                            )
                        )
                    )
                    take_name = camera_json["metadata"]["take_name"]
                    if not take_uid in self.manually_annotated_takes:
>>>>>>> e2a99516
                        no_man += 1
                        if self.use_pseudo and take_uid in self.pseudo_annotated_takes:
                            pose_json = json.load(
                                open(
                                    os.path.join(
<<<<<<< HEAD
                                        self.root_poses,
                                        "automatic",
                                        take_uid + ".json",
                                    ),
                                ),
=======
                                        self.root_poses, "automatic", take_uid + ".json"
                                    )
                                )
>>>>>>> e2a99516
                            )
                            if (
                                len(pose_json) > (self.slice_window + 2)
                            ) and self.split == "train":
                                ann, traj = self.translate_poses(
<<<<<<< HEAD
                                    pose_json,
                                    camera_json,
                                    self.coord,
=======
                                    pose_json, camera_json, self.coord
>>>>>>> e2a99516
                                )
                                if len(traj) > (self.slice_window + 2):
                                    self.valid_take_uids.append(take_uid)
                            elif self.split != "train":
                                ann, traj = self.translate_poses(
<<<<<<< HEAD
                                    pose_json,
                                    camera_json,
                                    self.coord,
=======
                                    pose_json, camera_json, self.coord
>>>>>>> e2a99516
                                )
                                self.valid_take_uids.append(take_uid)
                    elif take_uid in self.manually_annotated_takes:
                        pose_json = json.load(
                            open(
                                os.path.join(
<<<<<<< HEAD
                                    self.root_poses,
                                    "annotation",
                                    take_uid + ".json",
                                ),
                            ),
=======
                                    self.root_poses, "annotation", take_uid + ".json"
                                )
                            )
>>>>>>> e2a99516
                        )
                        if (
                            len(pose_json) > (self.slice_window + 2)
                        ) and self.split == "train":
                            ann, traj = self.translate_poses(
<<<<<<< HEAD
                                pose_json,
                                camera_json,
                                self.coord,
=======
                                pose_json, camera_json, self.coord
>>>>>>> e2a99516
                            )
                            if len(traj) > (self.slice_window + 2):
                                self.valid_take_uids.append(take_uid)
                        elif self.split != "train":
                            ann, traj = self.translate_poses(
<<<<<<< HEAD
                                pose_json,
                                camera_json,
                                self.coord,
=======
                                pose_json, camera_json, self.coord
>>>>>>> e2a99516
                            )
                            self.valid_take_uids.append(take_uid)

                else:
                    # print("No take uid {} in camera poses".format(take_uid))
                    no_cam += 1
                    no_cam_list.append(take_uid)

            # self.joint_names = ['left-wrist', 'left-eye', 'nose', 'right-elbow', 'left-ear', 'left-shoulder', 'right-hip', 'right-ear', 'left-knee', 'left-hip', 'right-wrist', 'right-ankle', 'right-eye', 'left-elbow', 'left-ankle', 'right-shoulder', 'right-knee']
            if len(self.valid_take_uids) > 0:
                joblib.dump(self.valid_take_uids, self.valid_take_uid_save_label)
            else:
                raise UserWarning("No valid takes found")
        else:
            self.valid_take_uids = joblib.load(self.valid_take_uid_save_label)
            logger.info(f"Loaded valid take uids from {len(self.valid_take_uids)}")
            # self.valid_take_uids = self.valid_take_uids

        self.joint_idxs = [i for i in range(17)]  # 17 keypoints in total

        self.joint_names = [
            "nose",
            "left-eye",
            "right-eye",
            "left-ear",
            "right-ear",
            "left-shoulder",
            "right-shoulder",
            "left-elbow",
            "right-elbow",
            "left-wrist",
            "right-wrist",
            "left-hip",
            "right-hip",
            "left-knee",
            "right-knee",
            "left-ankle",
            "right-ankle",
        ]
<<<<<<< HEAD
        self.single_joint = opt["single_joint"]
        print("Dataset lenght: {}".format(len(self.valid_take_uids)))
        print("Split: {}".format(self.split))
        # print('No Manually: {}'.format(no_man))
        # print('No camera: {}'.format(no_cam))
        # print('No camera list: {}'.format(no_cam_list))
=======
        # self.single_joint = opt['single_joint']
        logger.info(f"Dataset lenght: {len(self.valid_take_uids)}")
        logger.info(f"Split: {self.split}")
        # logger.info('No Manually: {}'.format(no_man))
        # logger.info('No camera: {}'.format(no_cam))
        # logger.info('No camera list: {}'.format(no_cam_list))
>>>>>>> e2a99516

    def translate_poses(self, anno, cams, coord):
        """
        Translate poses from EgoExo4D to global coordinates.
        NOTE: the raw ['camera_extrinsics'] are in global coordinates, which transforms world coordinates to camera coordinates.
        """
        trajectory = {}
        to_remove = []
        for key in cams.keys():
            if "aria" in key:
                aria_key = key
                break
        first = next(iter(anno))
        first_cam = cams[aria_key]["camera_extrinsics"][first]
        T_first_camera = np.eye(4)
        T_first_camera[:3, :] = np.array(first_cam)
        for frame in anno:
            try:
                current_anno = anno[frame]
                current_cam = cams[aria_key]["camera_extrinsics"][frame]
                T_world_camera_ = np.eye(4)
                T_world_camera_[:3, :] = np.array(current_cam)

                if coord == "global":
                    T_world_camera = np.linalg.inv(T_world_camera_)
                elif coord == "aria":
                    T_world_camera = np.dot(
<<<<<<< HEAD
                        T_first_camera,
                        np.linalg.inv(T_world_camera_),
=======
                        T_first_camera, np.linalg.inv(T_world_camera_)
>>>>>>> e2a99516
                    )
                else:
                    T_world_camera = T_world_camera_
                assert len(current_anno) != 0
                for idx in range(len(current_anno)):
                    joints = current_anno[idx]["annotation3D"]
                    for joint_name in joints:
                        joint4d = np.ones(4)
                        joint4d[:3] = np.array(
                            [
                                joints[joint_name]["x"],
                                joints[joint_name]["y"],
                                joints[joint_name]["z"],
<<<<<<< HEAD
                            ],
=======
                            ]
>>>>>>> e2a99516
                        )
                        if coord == "global":
                            new_joint4d = joint4d
                        elif coord == "aria":
                            new_joint4d = T_first_camera.dot(joint4d)
                        else:
                            new_joint4d = T_world_camera_.dot(
<<<<<<< HEAD
                                joint4d,
=======
                                joint4d
>>>>>>> e2a99516
                            )  # The skels always stay in 0,0,0 wrt their camera frame
                        joints[joint_name]["x"] = new_joint4d[0]
                        joints[joint_name]["y"] = new_joint4d[1]
                        joints[joint_name]["z"] = new_joint4d[2]
                    current_anno[idx]["annotation3D"] = joints
                traj = T_world_camera[:3, 3]
                trajectory[frame] = traj
            except Exception:
                to_remove.append(frame)
            anno[frame] = current_anno
        keys_old = list(anno.keys())
        for frame in keys_old:
            if frame in to_remove:
                del anno[frame]
        return anno, trajectory

    def get_metadata_take(self, uid):
        for take in self.metadata:
            if take["take_uid"] == uid:
                return take

    def parse_skeleton(self, skeleton):
        poses = []
        flags = []
        keypoints = skeleton.keys()
        for keyp in self.joint_names:
            if keyp in keypoints:
                flags.append(1)  # visible
                poses.append(
<<<<<<< HEAD
                    [skeleton[keyp]["x"], skeleton[keyp]["y"], skeleton[keyp]["z"]],
                )  # visible
            else:
                flags.append(0)  # not visible
                poses.append([-1, -1, -1])  # not visible
=======
                    [skeleton[keyp]["x"], skeleton[keyp]["y"], skeleton[keyp]["z"]]
                )  # visible
            else:
                flags.append(0)  # not visible
                poses.append([float("nan")] * 3)  # not visible
>>>>>>> e2a99516
        return poses, flags

    @jaxtyped(typechecker=typeguard.typechecked)
    def _process_joints(
        self,
        data: Float[Tensor, "timesteps 17 3"],
        vis: Float[Tensor, "timesteps 17"],
        ground_height: float = 0.0,
        return_smplh_joints: bool = True,
        num_joints: int = 22,
        debug_vis: bool = False,
    ) -> Tuple[
        Float[Tensor, "timesteps {num_joints} 3"],
        Bool[Tensor, "timesteps {num_joints}"],
    ]:
        """Process joint data from annotations.

        Args:
            data: List of frame dictionaries containing body pose data
            return_smplh_joints: If True, converts joints from EgoExo4D (17 joints) to SMPLH format (22 body joints).
                Invalid mappings will be filled with zeros.
            debug_vis: If True, visualize joints using polyscope (for debugging)

        Returns:
            Tuple of:
            - joints_world: World coordinate joint positions (timesteps x J x 3) where J is 17 for EgoExo4D or 22 for SMPLH
            - visible: Joint visibility mask (timesteps x J) where J is 17 for EgoExo4D or 22 for SMPLH
        """
        # Initialize SMPLH tensors with NaN for positions and False for visibility
        if return_smplh_joints:
            T = data.shape[0]
            smplh_world = torch.full((T, 22, 3), float("nan"), dtype=torch.float32)
            smplh_visible = torch.zeros((T, 22), dtype=torch.bool)

            # Map joints using EGOEXO4D_BODYPOSE_TO_SMPLH_INDICES
            for smplh_idx, ego_idx in enumerate(EGOEXO4D_BODYPOSE_TO_SMPLH_INDICES):
                if ego_idx != -1:
                    # Valid mapping - copy data
                    smplh_world[:, smplh_idx] = data[:, ego_idx]
                    smplh_visible[:, smplh_idx] = vis[:, ego_idx]
            return smplh_world, smplh_visible
        else:
            return data, vis.bool()

    def apply_kinematic_constraints_v2(
        self,
        joints_world: torch.Tensor,
        joints_world_coco: torch.Tensor,
        threshold: float = 3.0,
        window_size: int = 11,  # Odd number for centered window
        temporal_sigma: float = 2.0,  # For Gaussian weighting
    ) -> Tuple[torch.Tensor, torch.Tensor]:
        """
        Enhanced version with temporal awareness and smoothing:
        1. Uses weighted temporal window for distance statistics
        2. Applies Savitzky-Golay temporal smoothing
        3. Fallback to global statistics when local window is insufficient
        """

        def process_joints(joints: torch.Tensor, kintree: list) -> torch.Tensor:
            T, J, _ = joints.shape
            device = joints.device

            # Create Gaussian weights for temporal window
            half_window = window_size // 2
            x = np.linspace(-temporal_sigma, temporal_sigma, window_size)
            weights = torch.tensor(
                np.exp(-(x**2) / 2), dtype=torch.float32, device=device
            )
            weights /= weights.sum()

            for j in range(J):
                parent_idx = kintree[j]
                if parent_idx == -1:
                    continue

                # Pre-calculate valid frames for efficiency
                valid_mask = ~torch.isnan(joints[:, j]).any(dim=1) & ~torch.isnan(
                    joints[:, parent_idx]
                ).any(dim=1)
                valid_ts = torch.where(valid_mask)[0].cpu().numpy()

                # Calculate global statistics as fallback
                if len(valid_ts) > 1:
                    global_dists = torch.norm(
                        joints[valid_ts, j] - joints[valid_ts, parent_idx], dim=1
                    )
                    global_mean = global_dists.mean()
                    global_std = global_dists.std()
                else:
                    continue  # Insufficient data for this joint pair

                for t in range(T):
                    if not valid_mask[t]:
                        continue

                    # Get temporal window bounds
                    start = max(0, t - half_window)
                    end = min(T, t + half_window + 1)
                    window_ts = torch.arange(start, end, device=device)

                    # Find valid frames in window
                    window_valid = valid_mask[window_ts]
                    if window_valid.sum() < 3:  # Use global stats if insufficient
                        mean_dist = global_mean
                        std_dist = global_std
                    else:
                        # Calculate weighted statistics in window
                        window_weights = weights[window_ts - t + half_window][
                            window_valid
                        ]
                        window_dists = torch.norm(
                            joints[window_ts[window_valid], j]
                            - joints[window_ts[window_valid], parent_idx],
                            dim=1,
                        )
                        mean_dist = (
                            window_dists * window_weights
                        ).sum() / window_weights.sum()
                        std_dist = torch.sqrt(
                            (window_weights * (window_dists - mean_dist) ** 2).sum()
                            / window_weights.sum()
                        )

                    # Adjust outliers
                    current_dist = torch.norm(joints[t, j] - joints[t, parent_idx])
                    if not (
                        mean_dist - threshold * std_dist
                        <= current_dist
                        <= mean_dist + threshold * std_dist
                    ):
                        direction = joints[t, j] - joints[t, parent_idx]
                        direction_normalized = direction / (current_dist + 1e-7)
                        adjusted_joint = (
                            joints[t, parent_idx] + direction_normalized * mean_dist
                        )
                        joints[t, j] = adjusted_joint

            # Temporal smoothing after adjustments
            for j in range(J):
                valid_ts = torch.where(~torch.isnan(joints[:, j]).any(dim=1))[0]
                if len(valid_ts) > window_size:
                    # Savitzky-Golay smoothing for joint trajectories
                    try:
                        smoothed = savgol_filter(
                            joints[valid_ts, j].cpu().numpy(),
                            window_length=window_size,
                            polyorder=2,
                            axis=0,
                        )
                        joints[valid_ts, j] = torch.tensor(smoothed, device=device)
                    except:
                        logger.warning(
                            "Applying temporal smoothing using Savitzky-Golay smoothing failed due to insufficient valid ts samples."
                        )
                        pass

            return joints

        # SMPLH kinematic tree (parent indices)
        smplh_kintree = SMPLH_KINTREE

        # COCO kinematic tree (parent indices)
        coco_kintree = EGOEXO4D_BODYPOSE_KINTREE_PARENTS

        # Process both joint sets
        joints_world = process_joints(joints_world, smplh_kintree)
        joints_world_coco = process_joints(joints_world_coco, coco_kintree)

        return joints_world, joints_world_coco

    @jaxtyped(typechecker=typeguard.typechecked)
    def apply_kinematic_constraints(
        self,
        joints_world: Float[Tensor, "timesteps 22 3"],  # SMPLH joints: (T, 22, 3)
        joints_world_coco: Float[Tensor, "timesteps 17 3"],  # COCO joints: (T, 17, 3)
        threshold: float = 3.0,  # Number of standard deviations for outlier detection
    ) -> Tuple[Float[Tensor, "timesteps 22 3"], Float[Tensor, "timesteps 17 3"]]:
        """
        Applies kinematic constraints to joint positions to filter outliers and adjust positions based on expected distances.

        Args:
            joints_world (torch.Tensor): SMPLH joint positions in world coordinates, shape (T, 22, 3)
            joints_world_coco (torch.Tensor): COCO joint positions in world coordinates, shape (T, 17, 3)
            threshold (float): Number of standard deviations for defining outlier thresholds

        Returns:
            Tuple[torch.Tensor, torch.Tensor]: Adjusted SMPLH and COCO joints
        """
        # Define kinematic trees for SMPLH and COCO
        smplh_kintree = SMPLH_KINTREE
        coco_kintree = EGOEXO4D_BODYPOSE_KINTREE_PARENTS

        # Process SMPLH joints
        for joint_idx in range(len(smplh_kintree)):
            parent_idx = smplh_kintree[joint_idx]
            if parent_idx == -1:
                continue  # Skip root node

            valid_frames = []
            for t in range(joints_world.shape[0]):
                # Check if parent and child are not NaN
                parent_valid = not torch.isnan(joints_world[t, parent_idx]).any()
                child_valid = not torch.isnan(joints_world[t, joint_idx]).any()
                if parent_valid and child_valid:
                    valid_frames.append(t)

            if not valid_frames:
                continue

            # Calculate distances between parent and child in valid frames
            parent_pos = joints_world[valid_frames, parent_idx]  # [valid_frames, 3]
            child_pos = joints_world[valid_frames, joint_idx]  # [valid_frames, 3]
            distances = torch.norm(child_pos - parent_pos, dim=1)  # [valid_frames]
            mean_dist = torch.mean(distances)
            std_dist = torch.std(distances)

            upper_bound = mean_dist + threshold * std_dist
            lower_bound = mean_dist - threshold * std_dist

            # Adjust outliers in each valid frame
            for t in valid_frames:
                current_parent = joints_world[t, parent_idx]  # [3]
                current_child = joints_world[t, joint_idx]  # [3]j
                dist = torch.norm(current_child - current_parent)  # [1]

                if dist < lower_bound or dist > upper_bound:
                    direction = current_child - current_parent  # [3]
                    direction_normalized = direction / (dist + 1e-7)  # [3]
                    adjusted_child = (
                        current_parent + direction_normalized * mean_dist
                    )  # [3]
                    joints_world[t, joint_idx] = adjusted_child

        # Process COCO joints
        for joint_idx in range(len(coco_kintree)):
            parent_idx = coco_kintree[joint_idx]
            if parent_idx == -1:
                continue  # Skip root node

            valid_frames = []
            for t in range(joints_world_coco.shape[0]):
                parent_valid = not torch.isnan(joints_world_coco[t, parent_idx]).any()
                child_valid = not torch.isnan(joints_world_coco[t, joint_idx]).any()
                if parent_valid and child_valid:
                    valid_frames.append(t)

            if not valid_frames:
                continue

            # Calculate distances between parent and child in valid frames
            parent_pos = joints_world_coco[valid_frames, parent_idx]
            child_pos = joints_world_coco[valid_frames, joint_idx]
            distances = torch.norm(child_pos - parent_pos, dim=1)
            mean_dist = torch.mean(distances)
            std_dist = torch.std(distances)

            upper_bound = mean_dist + threshold * std_dist
            lower_bound = mean_dist - threshold * std_dist

            # Adjust outliers in each valid frame
            for t in valid_frames:
                current_parent = joints_world_coco[t, parent_idx]
                current_child = joints_world_coco[t, joint_idx]
                dist = torch.norm(current_child - current_parent)

                if dist < lower_bound or dist > upper_bound:
                    direction = current_child - current_parent
                    direction_normalized = direction / (dist + 1e-7)
                    adjusted_child = current_parent + direction_normalized * mean_dist
                    joints_world_coco[t, joint_idx] = adjusted_child

        return joints_world, joints_world_coco

    def __getitem__(self, index):
        take_uid = self.valid_take_uids[index]

        camera_json = json.load(
            open(
                os.path.join(
<<<<<<< HEAD
                    self.root_poses.replace("body", "camera_pose"),
                    take_uid + ".json",
                ),
            ),
        )
        take_name = camera_json["metadata"]["take_name"]

        if self.use_pseudo and take_uid in self.pseudo_annotated_takes:
            pose_json = json.load(
                open(os.path.join(self.root_poses, "automatic", take_uid + ".json")),
=======
                    self.root_poses.replace("body", "camera_pose"), take_uid + ".json"
                )
            )
        )
        take_name = camera_json["metadata"]["take_name"]
        gt_ground_height = (
            self.gt_ground_height[take_uid]
            if take_uid in self.gt_ground_height
            else 0.0
        )
        if self.use_pseudo and take_uid in self.pseudo_annotated_takes:
            pose_json = json.load(
                open(os.path.join(self.root_poses, "automatic", take_uid + ".json"))
>>>>>>> e2a99516
            )
            if (len(pose_json) > (self.slice_window + 2)) and self.split == "train":
                ann, traj = self.translate_poses(pose_json, camera_json, self.coord)
            elif self.split != "train":
                ann, traj = self.translate_poses(pose_json, camera_json, self.coord)
        elif take_uid in self.manually_annotated_takes:
            pose_json = json.load(
<<<<<<< HEAD
                open(os.path.join(self.root_poses, "annotation", take_uid + ".json")),
=======
                open(os.path.join(self.root_poses, "annotation", take_uid + ".json"))
>>>>>>> e2a99516
            )
            if (len(pose_json) > (self.slice_window + 2)) and self.split == "train":
                ann, traj = self.translate_poses(pose_json, camera_json, self.coord)
            elif self.split != "train":
                ann, traj = self.translate_poses(pose_json, camera_json, self.coord)
        else:
            raise UserWarning(
<<<<<<< HEAD
                "Take uid {} not found in any annotation folder".format(take_uid),
=======
                "Take uid {} not found in any annotation folder".format(take_uid)
>>>>>>> e2a99516
            )

        pose = ann
        aria_trajectory = traj

<<<<<<< HEAD
        capture_frames = list(pose.keys())

        if self.split == "train":
            frames_idx = random.randint(self.slice_window, len(capture_frames) - 1)
            frames_window = capture_frames[frames_idx - self.slice_window : frames_idx]
        else:
            frames_window = capture_frames
=======
        capture_frames = find_numerical_key_in_dict(pose)
        # capture_frames =  list(pose.keys())
        # Create continuous frame sequence from min to max frame keys
        min_frame = min(capture_frames)
        max_frame = max(capture_frames)
        continuous_frames = list(range(min_frame, max_frame + 1))

        seq_len = len(continuous_frames)
>>>>>>> e2a99516

        # Prepare data for interpolation
        frame_keys_list = list(capture_frames)
        skeletons_window = []
        flags_window = []
        aria_window = []

        for frame in frame_keys_list:
            skeleton = pose[str(frame)][0]["annotation3D"]
            skeleton, flags = self.parse_skeleton(skeleton)
            skeletons_window.append(skeleton)
            flags_window.append(flags)
            aria_window.append(aria_trajectory[str(frame)])

        skeletons_window = torch.Tensor(np.array(skeletons_window))  # T, 17, 3
        flags_window = torch.Tensor(np.array(flags_window))  # T, 17
        aria_window = torch.Tensor(np.array(aria_window))  # T, 3

        # Process original keyframes
        joints_world_orig, visible_mask_orig = self._process_joints(
            skeletons_window,
            flags_window.float(),
            ground_height=float(gt_ground_height),
            return_smplh_joints=True,
            num_joints=22,
            debug_vis=False,
        )
        joints_world_orig_coco, _ = self._process_joints(
            skeletons_window,
            flags_window.float(),
            ground_height=float(gt_ground_height),
            return_smplh_joints=False,
            num_joints=17,
            debug_vis=False,
        )

        # Import scipy interpolation
        from scipy.interpolate import make_interp_spline

        # Create interpolation functions for each joint dimension
        num_joints = joints_world_orig.shape[1]

        # Interpolate world coordinates
        joints_world = torch.full((seq_len, num_joints, 3), float("nan"))
        joints_world_coco = torch.full((seq_len, 17, 3), float("nan"))

        for j in range(num_joints):
            for d in range(3):
                # Get joint data and corresponding frames
                joint_data = joints_world_orig[:, j, d].numpy(force=True)
                valid_mask = ~np.isnan(joint_data)
                valid_frames = np.array(frame_keys_list)[valid_mask]
                valid_data = joint_data[valid_mask]
                if len(valid_frames) == 0:
                    # If no valid frames, fill with NaN
                    continue  # do nothing as the initial value is NaN.
                elif len(valid_frames) >= 4:  # Need at least 4 points for cubic spline
                    # Create B-spline interpolation
                    bspl = make_interp_spline(valid_frames, valid_data, k=3)
                    # Evaluate spline at all frames
                    interpolated = bspl(continuous_frames)
                else:
                    # Fall back to linear interpolation for too few points
                    interpolated = np.interp(
                        continuous_frames, valid_frames, valid_data
                    )

                joints_world[:, j, d] = torch.from_numpy(interpolated)

        for j in range(17):
            for d in range(3):
                # Get joint data and corresponding frames
                joint_data = joints_world_orig_coco[:, j, d].numpy(force=True)
                valid_mask = ~np.isnan(joint_data)
                valid_frames = np.array(frame_keys_list)[valid_mask]
                valid_data = joint_data[valid_mask]
                if len(valid_frames) == 0:
                    # If no valid frames, fill with NaN
                    continue
                elif len(valid_frames) >= 4:  # Need at least 4 points for cubic spline
                    # Create B-spline interpolation
                    bspl = make_interp_spline(valid_frames, valid_data, k=3)
                    # Evaluate spline at all frames
                    interpolated = bspl(continuous_frames)
                else:
                    # Fall back to linear interpolation for too few points
                    interpolated = np.interp(
                        continuous_frames, valid_frames, valid_data
                    )

                joints_world_coco[:, j, d] = torch.from_numpy(interpolated)

        # joints_world, joints_world_coco = self.apply_kinematic_constraints(
        joints_world, joints_world_coco = self.apply_kinematic_constraints_v2(
            joints_world=joints_world, joints_world_coco=joints_world_coco
        )
        # Create visibility mask based on non-nan values in world coordinates
        visible_mask = ~torch.isnan(joints_world).any(
            dim=-1
        )  # shape: (seq_len, num_joints)
        visible_mask_orig_coco = ~torch.isnan(joints_world_coco).any(
            dim=-1
        )  # shape: (seq_len, num_joints)
        take_name = f"name_{take_name}_uid_{take_uid}_t{continuous_frames[0]}_{continuous_frames[-1]}"

        from egoallo.data.dataclass import EgoTrainingData

        ret = EgoTrainingData(
            joints_wrt_world=joints_world,  # Already computed above
            joints_wrt_cpf=torch.zeros_like(joints_world),  # Same shape as joints_world
            T_world_root=torch.zeros(
                (seq_len, 7)
            ),  # T x 7 for translation + quaternion
            T_world_cpf=torch.zeros((seq_len, 7)),  # T x 7 for translation + quaternion
            visible_joints_mask=visible_mask,  # Already computed above
            mask=torch.ones(seq_len, dtype=torch.bool),  # T
            betas=torch.zeros((1, 16)),  # 1 x 16 for SMPL betas
            body_quats=torch.zeros(
                (seq_len, 21, 4)
            ),  # T x 21 x 4 for body joint rotations
            hand_quats=torch.zeros(
                (seq_len, 30, 4)
            ),  # T x 30 x 4 for hand joint rotations
            contacts=torch.zeros((seq_len, 22)),  # T x 22 for contact states
            height_from_floor=torch.full((seq_len, 1), gt_ground_height),  # T x 1
            metadata=EgoTrainingData.MetaData(  # raw data.
                take_name=(take_name,),
                frame_keys=tuple(continuous_frames),  # Convert to tuple of ints
                stage="raw",
                scope="test",
                dataset_type="AriaDataset",
                aux_joints_wrt_world_placeholder=joints_world_coco,  # Placeholder for COCO joints
                aux_visible_joints_mask_placeholder=visible_mask_orig_coco,  # Placeholder for COCO visibility
            ),
        )
        ret = ret.preprocess()

        return ret

<<<<<<< HEAD
        skeletons_window = torch.Tensor(np.array(skeletons_window))
        flags_window = torch.Tensor(np.array(flags_window))
        aria_window = torch.Tensor(np.array(aria_window))
        head_offset = aria_window.unsqueeze(1).repeat(1, 17, 1)
        condition = aria_window
        task = torch.tensor(self.takes_metadata[take_uid]["task_id"])
        take_name = self.takes_metadata[take_uid]["root_dir"]

        return {
            "cond": condition,
            "gt": skeletons_window,
            "visible": flags_window,
            "t": frames_window,
            "aria": aria_window,
            "offset": head_offset,
            "task": task,
            "take_name": take_name,
            "take_uid": take_uid,
        }

=======
>>>>>>> e2a99516
    def __len__(self):
        return len(self.valid_take_uids)


class Dataset_EgoExo_inference(Dataset):
<<<<<<< HEAD
    def __init__(self, opt):
        super(Dataset_EgoExo_inference, self).__init__()

        self.root = opt["root"]
        self.root_takes = os.path.join(self.root, "takes")
        self.split = opt["split"]  # val or test
        self.camera_poses = os.path.join(
            self.root,
            "annotations",
            "ego_pose",
            self.split,
            "camera_pose",
        )
        self.use_pseudo = opt["use_pseudo"]
        self.coord = opt["coord"]

        self.metadata = json.load(open(os.path.join(self.root, "takes.json")))

        self.dummy_json = json.load(open(opt["dummy_json_path"]))
=======
    def __init__(self, config: Dict[str, Any]):
        super(Dataset_EgoExo_inference, self).__init__()

        self.root = config["dataset_path"]
        self.root_takes = os.path.join(self.root, "takes")
        self.split = config["split"]  # val or test
        self.camera_poses = os.path.join(
            self.root, "annotations", "ego_pose", self.split, "camera_pose"
        )
        self.use_pseudo = config["use_pseudo"]
        self.coord = config["coord"]

        self.metadata = json.load(open(os.path.join(self.root, "takes.json")))

        self.dummy_json = json.load(open(config["dummy_json_path"]))
>>>>>>> e2a99516
        self.takes_uids = [*self.dummy_json]
        self.takes_metadata = {}

        for take_uid in self.takes_uids:
            take_temp = self.get_metadata_take(take_uid)
            if take_temp and "bouldering" not in take_temp["take_name"]:
                self.takes_metadata[take_uid] = take_temp

        self.trajectories = {}
        self.cameras = {}

        for take_uid in tqdm(self.takes_metadata):
<<<<<<< HEAD
            camera_json = json.load(
                open(os.path.join(self.camera_poses, take_uid + ".json")),
            )
            camera_json["metadata"]["take_name"]
            self.cameras[take_uid] = camera_json
            traj = self.translate_camera(
                [*self.dummy_json[take_uid]["body"]],
                camera_json,
                self.coord,
=======
            trajectory = {}
            camera_json = json.load(
                open(os.path.join(self.camera_poses, take_uid + ".json"))
            )
            take_name = camera_json["metadata"]["take_name"]
            self.cameras[take_uid] = camera_json
            traj = self.translate_camera(
                [*self.dummy_json[take_uid]["body"]], camera_json, self.coord
>>>>>>> e2a99516
            )
            self.trajectories[take_uid] = traj

        print("Dataset lenght: {}".format(len(self.trajectories)))
        print("Split: {}".format(self.split))

    def translate_camera(self, frames, cams, coord):
        trajectory = {}
        for key in cams.keys():
            if "aria" in key:
                aria_key = key
                break
        first = frames[0]
        first_cam = cams[aria_key]["camera_extrinsics"][first]
        T_first_camera = np.eye(4)
        T_first_camera[:3, :] = np.array(first_cam)
        for frame in frames:
            current_cam = cams[aria_key]["camera_extrinsics"][frame]
            T_world_camera_ = np.eye(4)
            T_world_camera_[:3, :] = np.array(current_cam)

            if coord == "global":
                T_world_camera = np.linalg.inv(T_world_camera_)
            elif coord == "aria":
                T_world_camera = np.dot(T_first_camera, np.linalg.inv(T_world_camera_))
            else:
                T_world_camera = T_world_camera_

            traj = T_world_camera[:3, 3]
            trajectory[frame] = traj

        return trajectory

    def get_metadata_take(self, uid):
        for take in self.metadata:
            if take["take_uid"] == uid:
                return take

    def __getitem__(self, index):
        take_uid = self.takes_uids[index]
        aria_trajectory = self.trajectories[take_uid]
        aria_window = []
        frames_window = list(aria_trajectory.keys())
        for frame in frames_window:
            aria_window.append(aria_trajectory[frame])

        aria_window = torch.Tensor(np.array(aria_window))
        head_offset = aria_window.unsqueeze(1).repeat(1, 17, 1)
        condition = aria_window
        task = torch.tensor(self.takes_metadata[take_uid]["task_id"])
        take_name = self.takes_metadata[take_uid]["root_dir"]

        return {
            "cond": condition,
            "t": frames_window,
            "aria": aria_window,
            "offset": head_offset,
            "task": task,
            "take_name": take_name,
            "take_uid": take_uid,
        }

    def __len__(self):
<<<<<<< HEAD
        return len(self.trajectories)
=======
        return len(self.trajectories)
>>>>>>> e2a99516
<|MERGE_RESOLUTION|>--- conflicted
+++ resolved
@@ -2,24 +2,10 @@
 import os
 import os.path as osp
 import random
-<<<<<<< HEAD
-
-import joblib
-import numpy as np
-import torch
-from egoallo.utils.setup_logger import setup_logger
-from torch.utils.data import Dataset
 from tqdm import tqdm
-=======
-import threading
-import glob
-import skimage.io as io
-import torchvision.transforms as T
-from tqdm import tqdm
-import matplotlib.pyplot as plt
 
 # from egoallo.data.build import EgoTrainingData
-from typing import List, Dict, Any, Tuple
+from typing import Dict, Any, Tuple
 from jaxtyping import Float, Bool, jaxtyped
 import typeguard
 from torch import Tensor
@@ -34,8 +20,8 @@
 import torch
 import numpy as np
 from scipy.signal import savgol_filter
-from typing import Tuple
->>>>>>> e2a99516
+
+from torch.utils.data import Dataset
 
 logger = setup_logger(output=None, name=__name__)
 
@@ -44,13 +30,12 @@
 
 
 class Dataset_EgoExo(Dataset):
-<<<<<<< HEAD
-    def __init__(self, opt):
+    def __init__(self, config: Dict[str, Any]):
         super(Dataset_EgoExo, self).__init__()
 
-        self.root = opt["root"]
+        self.root = config["dataset_path"]
         self.root_takes = os.path.join(self.root, "takes")
-        self.split = opt["split"]
+        self.split = config["split"]
         self.root_poses = os.path.join(
             self.root,
             "annotations",
@@ -58,49 +43,27 @@
             self.split,
             "body",
         )
-        self.use_pseudo = opt["use_pseudo"]
-        self.coord = opt["coord"]
-        self.slice_window = opt["window_size"]
-        # load sequences paths
-
-        manually_annotated_takes = os.listdir(
-            os.path.join(self.root_poses, "annotation"),
-=======
-    def __init__(self, config: Dict[str, Any]):
-        super(Dataset_EgoExo, self).__init__()
-
-        self.root = config["dataset_path"]
-        self.root_takes = os.path.join(self.root, "takes")
-        self.split = config["split"]
-        self.root_poses = os.path.join(
-            self.root, "annotations", "ego_pose", self.split, "body"
-        )
         self.use_pseudo = config["use_pseudo"]
         self.coord = config["coord"]
         gt_ground_height_anno_dir = config["gt_ground_height_anno_dir"]
         self.gt_ground_height = json.load(
             open(
                 Path(gt_ground_height_anno_dir)
-                / f"ego_pose_gt_anno_{self.split}_public_height.json"
-            )
+                / f"ego_pose_gt_anno_{self.split}_public_height.json",
+            ),
         )
         # self.slice_window =  config["window_size"]
         self.slice_window = 128
 
         manually_annotated_takes = os.listdir(
-            os.path.join(self.root_poses, "annotation")
->>>>>>> e2a99516
+            os.path.join(self.root_poses, "annotation"),
         )
         self.manually_annotated_takes = [
             take.split(".")[0] for take in manually_annotated_takes
         ]
         if self.use_pseudo:
             pseudo_annotated_takes = os.listdir(
-<<<<<<< HEAD
                 os.path.join(self.root_poses, "automatic"),
-=======
-                os.path.join(self.root_poses, "automatic")
->>>>>>> e2a99516
             )
             self.pseudo_annotated_takes = [
                 take.split(".")[0] for take in pseudo_annotated_takes
@@ -133,123 +96,81 @@
             no_cam = 0
             no_cam_list = []
 
-<<<<<<< HEAD
-=======
             cnt = 0
 
->>>>>>> e2a99516
             for take_uid in tqdm(
                 self.takes_metadata,
                 total=len(self.takes_metadata),
                 desc="takes_metadata",
                 ascii=" >=",
             ):
-<<<<<<< HEAD
-=======
                 # if cnt > 50:
                 #     break
                 cnt += 1
->>>>>>> e2a99516
                 if take_uid + ".json" in self.cameras:
                     camera_json = json.load(
                         open(
                             os.path.join(
                                 self.root_poses.replace("body", "camera_pose"),
                                 take_uid + ".json",
-<<<<<<< HEAD
                             ),
                         ),
                     )
                     camera_json["metadata"]["take_name"]
                     if take_uid not in self.manually_annotated_takes:
-=======
-                            )
-                        )
-                    )
-                    take_name = camera_json["metadata"]["take_name"]
-                    if not take_uid in self.manually_annotated_takes:
->>>>>>> e2a99516
                         no_man += 1
                         if self.use_pseudo and take_uid in self.pseudo_annotated_takes:
                             pose_json = json.load(
                                 open(
                                     os.path.join(
-<<<<<<< HEAD
                                         self.root_poses,
                                         "automatic",
                                         take_uid + ".json",
                                     ),
                                 ),
-=======
-                                        self.root_poses, "automatic", take_uid + ".json"
-                                    )
-                                )
->>>>>>> e2a99516
                             )
                             if (
                                 len(pose_json) > (self.slice_window + 2)
                             ) and self.split == "train":
                                 ann, traj = self.translate_poses(
-<<<<<<< HEAD
                                     pose_json,
                                     camera_json,
                                     self.coord,
-=======
-                                    pose_json, camera_json, self.coord
->>>>>>> e2a99516
                                 )
                                 if len(traj) > (self.slice_window + 2):
                                     self.valid_take_uids.append(take_uid)
                             elif self.split != "train":
                                 ann, traj = self.translate_poses(
-<<<<<<< HEAD
                                     pose_json,
                                     camera_json,
                                     self.coord,
-=======
-                                    pose_json, camera_json, self.coord
->>>>>>> e2a99516
                                 )
                                 self.valid_take_uids.append(take_uid)
                     elif take_uid in self.manually_annotated_takes:
                         pose_json = json.load(
                             open(
                                 os.path.join(
-<<<<<<< HEAD
                                     self.root_poses,
                                     "annotation",
                                     take_uid + ".json",
                                 ),
                             ),
-=======
-                                    self.root_poses, "annotation", take_uid + ".json"
-                                )
-                            )
->>>>>>> e2a99516
                         )
                         if (
                             len(pose_json) > (self.slice_window + 2)
                         ) and self.split == "train":
                             ann, traj = self.translate_poses(
-<<<<<<< HEAD
                                 pose_json,
                                 camera_json,
                                 self.coord,
-=======
-                                pose_json, camera_json, self.coord
->>>>>>> e2a99516
                             )
                             if len(traj) > (self.slice_window + 2):
                                 self.valid_take_uids.append(take_uid)
                         elif self.split != "train":
                             ann, traj = self.translate_poses(
-<<<<<<< HEAD
                                 pose_json,
                                 camera_json,
                                 self.coord,
-=======
-                                pose_json, camera_json, self.coord
->>>>>>> e2a99516
                             )
                             self.valid_take_uids.append(take_uid)
 
@@ -289,21 +210,12 @@
             "left-ankle",
             "right-ankle",
         ]
-<<<<<<< HEAD
-        self.single_joint = opt["single_joint"]
-        print("Dataset lenght: {}".format(len(self.valid_take_uids)))
-        print("Split: {}".format(self.split))
-        # print('No Manually: {}'.format(no_man))
-        # print('No camera: {}'.format(no_cam))
-        # print('No camera list: {}'.format(no_cam_list))
-=======
         # self.single_joint = opt['single_joint']
         logger.info(f"Dataset lenght: {len(self.valid_take_uids)}")
         logger.info(f"Split: {self.split}")
         # logger.info('No Manually: {}'.format(no_man))
         # logger.info('No camera: {}'.format(no_cam))
         # logger.info('No camera list: {}'.format(no_cam_list))
->>>>>>> e2a99516
 
     def translate_poses(self, anno, cams, coord):
         """
@@ -331,12 +243,8 @@
                     T_world_camera = np.linalg.inv(T_world_camera_)
                 elif coord == "aria":
                     T_world_camera = np.dot(
-<<<<<<< HEAD
                         T_first_camera,
                         np.linalg.inv(T_world_camera_),
-=======
-                        T_first_camera, np.linalg.inv(T_world_camera_)
->>>>>>> e2a99516
                     )
                 else:
                     T_world_camera = T_world_camera_
@@ -350,11 +258,7 @@
                                 joints[joint_name]["x"],
                                 joints[joint_name]["y"],
                                 joints[joint_name]["z"],
-<<<<<<< HEAD
                             ],
-=======
-                            ]
->>>>>>> e2a99516
                         )
                         if coord == "global":
                             new_joint4d = joint4d
@@ -362,11 +266,7 @@
                             new_joint4d = T_first_camera.dot(joint4d)
                         else:
                             new_joint4d = T_world_camera_.dot(
-<<<<<<< HEAD
                                 joint4d,
-=======
-                                joint4d
->>>>>>> e2a99516
                             )  # The skels always stay in 0,0,0 wrt their camera frame
                         joints[joint_name]["x"] = new_joint4d[0]
                         joints[joint_name]["y"] = new_joint4d[1]
@@ -396,19 +296,11 @@
             if keyp in keypoints:
                 flags.append(1)  # visible
                 poses.append(
-<<<<<<< HEAD
                     [skeleton[keyp]["x"], skeleton[keyp]["y"], skeleton[keyp]["z"]],
                 )  # visible
             else:
                 flags.append(0)  # not visible
-                poses.append([-1, -1, -1])  # not visible
-=======
-                    [skeleton[keyp]["x"], skeleton[keyp]["y"], skeleton[keyp]["z"]]
-                )  # visible
-            else:
-                flags.append(0)  # not visible
                 poses.append([float("nan")] * 3)  # not visible
->>>>>>> e2a99516
         return poses, flags
 
     @jaxtyped(typechecker=typeguard.typechecked)
@@ -476,7 +368,9 @@
             half_window = window_size // 2
             x = np.linspace(-temporal_sigma, temporal_sigma, window_size)
             weights = torch.tensor(
-                np.exp(-(x**2) / 2), dtype=torch.float32, device=device
+                np.exp(-(x**2) / 2),
+                dtype=torch.float32,
+                device=device,
             )
             weights /= weights.sum()
 
@@ -487,14 +381,15 @@
 
                 # Pre-calculate valid frames for efficiency
                 valid_mask = ~torch.isnan(joints[:, j]).any(dim=1) & ~torch.isnan(
-                    joints[:, parent_idx]
+                    joints[:, parent_idx],
                 ).any(dim=1)
                 valid_ts = torch.where(valid_mask)[0].cpu().numpy()
 
                 # Calculate global statistics as fallback
                 if len(valid_ts) > 1:
                     global_dists = torch.norm(
-                        joints[valid_ts, j] - joints[valid_ts, parent_idx], dim=1
+                        joints[valid_ts, j] - joints[valid_ts, parent_idx],
+                        dim=1,
                     )
                     global_mean = global_dists.mean()
                     global_std = global_dists.std()
@@ -530,7 +425,7 @@
                         ).sum() / window_weights.sum()
                         std_dist = torch.sqrt(
                             (window_weights * (window_dists - mean_dist) ** 2).sum()
-                            / window_weights.sum()
+                            / window_weights.sum(),
                         )
 
                     # Adjust outliers
@@ -560,9 +455,9 @@
                             axis=0,
                         )
                         joints[valid_ts, j] = torch.tensor(smoothed, device=device)
-                    except:
+                    except Exception:
                         logger.warning(
-                            "Applying temporal smoothing using Savitzky-Golay smoothing failed due to insufficient valid ts samples."
+                            "Applying temporal smoothing using Savitzky-Golay smoothing failed due to insufficient valid ts samples.",
                         )
                         pass
 
@@ -689,21 +584,10 @@
         camera_json = json.load(
             open(
                 os.path.join(
-<<<<<<< HEAD
                     self.root_poses.replace("body", "camera_pose"),
                     take_uid + ".json",
                 ),
             ),
-        )
-        take_name = camera_json["metadata"]["take_name"]
-
-        if self.use_pseudo and take_uid in self.pseudo_annotated_takes:
-            pose_json = json.load(
-                open(os.path.join(self.root_poses, "automatic", take_uid + ".json")),
-=======
-                    self.root_poses.replace("body", "camera_pose"), take_uid + ".json"
-                )
-            )
         )
         take_name = camera_json["metadata"]["take_name"]
         gt_ground_height = (
@@ -713,8 +597,7 @@
         )
         if self.use_pseudo and take_uid in self.pseudo_annotated_takes:
             pose_json = json.load(
-                open(os.path.join(self.root_poses, "automatic", take_uid + ".json"))
->>>>>>> e2a99516
+                open(os.path.join(self.root_poses, "automatic", take_uid + ".json")),
             )
             if (len(pose_json) > (self.slice_window + 2)) and self.split == "train":
                 ann, traj = self.translate_poses(pose_json, camera_json, self.coord)
@@ -722,11 +605,7 @@
                 ann, traj = self.translate_poses(pose_json, camera_json, self.coord)
         elif take_uid in self.manually_annotated_takes:
             pose_json = json.load(
-<<<<<<< HEAD
                 open(os.path.join(self.root_poses, "annotation", take_uid + ".json")),
-=======
-                open(os.path.join(self.root_poses, "annotation", take_uid + ".json"))
->>>>>>> e2a99516
             )
             if (len(pose_json) > (self.slice_window + 2)) and self.split == "train":
                 ann, traj = self.translate_poses(pose_json, camera_json, self.coord)
@@ -734,25 +613,12 @@
                 ann, traj = self.translate_poses(pose_json, camera_json, self.coord)
         else:
             raise UserWarning(
-<<<<<<< HEAD
                 "Take uid {} not found in any annotation folder".format(take_uid),
-=======
-                "Take uid {} not found in any annotation folder".format(take_uid)
->>>>>>> e2a99516
             )
 
         pose = ann
         aria_trajectory = traj
 
-<<<<<<< HEAD
-        capture_frames = list(pose.keys())
-
-        if self.split == "train":
-            frames_idx = random.randint(self.slice_window, len(capture_frames) - 1)
-            frames_window = capture_frames[frames_idx - self.slice_window : frames_idx]
-        else:
-            frames_window = capture_frames
-=======
         capture_frames = find_numerical_key_in_dict(pose)
         # capture_frames =  list(pose.keys())
         # Create continuous frame sequence from min to max frame keys
@@ -761,7 +627,6 @@
         continuous_frames = list(range(min_frame, max_frame + 1))
 
         seq_len = len(continuous_frames)
->>>>>>> e2a99516
 
         # Prepare data for interpolation
         frame_keys_list = list(capture_frames)
@@ -826,7 +691,9 @@
                 else:
                     # Fall back to linear interpolation for too few points
                     interpolated = np.interp(
-                        continuous_frames, valid_frames, valid_data
+                        continuous_frames,
+                        valid_frames,
+                        valid_data,
                     )
 
                 joints_world[:, j, d] = torch.from_numpy(interpolated)
@@ -849,21 +716,24 @@
                 else:
                     # Fall back to linear interpolation for too few points
                     interpolated = np.interp(
-                        continuous_frames, valid_frames, valid_data
+                        continuous_frames,
+                        valid_frames,
+                        valid_data,
                     )
 
                 joints_world_coco[:, j, d] = torch.from_numpy(interpolated)
 
         # joints_world, joints_world_coco = self.apply_kinematic_constraints(
         joints_world, joints_world_coco = self.apply_kinematic_constraints_v2(
-            joints_world=joints_world, joints_world_coco=joints_world_coco
+            joints_world=joints_world,
+            joints_world_coco=joints_world_coco,
         )
         # Create visibility mask based on non-nan values in world coordinates
         visible_mask = ~torch.isnan(joints_world).any(
-            dim=-1
+            dim=-1,
         )  # shape: (seq_len, num_joints)
         visible_mask_orig_coco = ~torch.isnan(joints_world_coco).any(
-            dim=-1
+            dim=-1,
         )  # shape: (seq_len, num_joints)
         take_name = f"name_{take_name}_uid_{take_uid}_t{continuous_frames[0]}_{continuous_frames[-1]}"
 
@@ -873,17 +743,17 @@
             joints_wrt_world=joints_world,  # Already computed above
             joints_wrt_cpf=torch.zeros_like(joints_world),  # Same shape as joints_world
             T_world_root=torch.zeros(
-                (seq_len, 7)
+                (seq_len, 7),
             ),  # T x 7 for translation + quaternion
             T_world_cpf=torch.zeros((seq_len, 7)),  # T x 7 for translation + quaternion
             visible_joints_mask=visible_mask,  # Already computed above
             mask=torch.ones(seq_len, dtype=torch.bool),  # T
             betas=torch.zeros((1, 16)),  # 1 x 16 for SMPL betas
             body_quats=torch.zeros(
-                (seq_len, 21, 4)
+                (seq_len, 21, 4),
             ),  # T x 21 x 4 for body joint rotations
             hand_quats=torch.zeros(
-                (seq_len, 30, 4)
+                (seq_len, 30, 4),
             ),  # T x 30 x 4 for hand joint rotations
             contacts=torch.zeros((seq_len, 22)),  # T x 22 for contact states
             height_from_floor=torch.full((seq_len, 1), gt_ground_height),  # T x 1
@@ -901,41 +771,17 @@
 
         return ret
 
-<<<<<<< HEAD
-        skeletons_window = torch.Tensor(np.array(skeletons_window))
-        flags_window = torch.Tensor(np.array(flags_window))
-        aria_window = torch.Tensor(np.array(aria_window))
-        head_offset = aria_window.unsqueeze(1).repeat(1, 17, 1)
-        condition = aria_window
-        task = torch.tensor(self.takes_metadata[take_uid]["task_id"])
-        take_name = self.takes_metadata[take_uid]["root_dir"]
-
-        return {
-            "cond": condition,
-            "gt": skeletons_window,
-            "visible": flags_window,
-            "t": frames_window,
-            "aria": aria_window,
-            "offset": head_offset,
-            "task": task,
-            "take_name": take_name,
-            "take_uid": take_uid,
-        }
-
-=======
->>>>>>> e2a99516
     def __len__(self):
         return len(self.valid_take_uids)
 
 
 class Dataset_EgoExo_inference(Dataset):
-<<<<<<< HEAD
-    def __init__(self, opt):
+    def __init__(self, config: Dict[str, Any]):
         super(Dataset_EgoExo_inference, self).__init__()
 
-        self.root = opt["root"]
+        self.root = config["dataset_path"]
         self.root_takes = os.path.join(self.root, "takes")
-        self.split = opt["split"]  # val or test
+        self.split = config["split"]  # val or test
         self.camera_poses = os.path.join(
             self.root,
             "annotations",
@@ -943,29 +789,12 @@
             self.split,
             "camera_pose",
         )
-        self.use_pseudo = opt["use_pseudo"]
-        self.coord = opt["coord"]
-
-        self.metadata = json.load(open(os.path.join(self.root, "takes.json")))
-
-        self.dummy_json = json.load(open(opt["dummy_json_path"]))
-=======
-    def __init__(self, config: Dict[str, Any]):
-        super(Dataset_EgoExo_inference, self).__init__()
-
-        self.root = config["dataset_path"]
-        self.root_takes = os.path.join(self.root, "takes")
-        self.split = config["split"]  # val or test
-        self.camera_poses = os.path.join(
-            self.root, "annotations", "ego_pose", self.split, "camera_pose"
-        )
         self.use_pseudo = config["use_pseudo"]
         self.coord = config["coord"]
 
         self.metadata = json.load(open(os.path.join(self.root, "takes.json")))
 
         self.dummy_json = json.load(open(config["dummy_json_path"]))
->>>>>>> e2a99516
         self.takes_uids = [*self.dummy_json]
         self.takes_metadata = {}
 
@@ -978,7 +807,6 @@
         self.cameras = {}
 
         for take_uid in tqdm(self.takes_metadata):
-<<<<<<< HEAD
             camera_json = json.load(
                 open(os.path.join(self.camera_poses, take_uid + ".json")),
             )
@@ -988,16 +816,6 @@
                 [*self.dummy_json[take_uid]["body"]],
                 camera_json,
                 self.coord,
-=======
-            trajectory = {}
-            camera_json = json.load(
-                open(os.path.join(self.camera_poses, take_uid + ".json"))
-            )
-            take_name = camera_json["metadata"]["take_name"]
-            self.cameras[take_uid] = camera_json
-            traj = self.translate_camera(
-                [*self.dummy_json[take_uid]["body"]], camera_json, self.coord
->>>>>>> e2a99516
             )
             self.trajectories[take_uid] = traj
 
@@ -1061,8 +879,4 @@
         }
 
     def __len__(self):
-<<<<<<< HEAD
-        return len(self.trajectories)
-=======
-        return len(self.trajectories)
->>>>>>> e2a99516
+        return len(self.trajectories)