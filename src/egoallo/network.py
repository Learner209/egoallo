from __future__ import annotations

from dataclasses import dataclass, asdict
import json
from functools import cache, cached_property
from typing import Literal, Optional, Dict, List

import numpy as np
import torch
from einops import rearrange
from jaxtyping import Bool, Float
from rotary_embedding_torch import RotaryEmbedding
from egoallo.setup_logger import setup_logger
from torch import Tensor, nn

from .fncsmpl import SmplhModel, SmplhShapedAndPosed
from .tensor_dataclass import TensorDataclass
from .transforms import SE3, SO3
from . import fncsmpl_extensions

logger = setup_logger(output=None, name=__name__)

def project_rotmats_via_svd(
    rotmats: Float[Tensor, "*batch 3 3"],
) -> Float[Tensor, "*batch 3 3"]:
    u, s, vh = torch.linalg.svd(rotmats)
    del s
    return torch.einsum("...ij,...jk->...ik", u, vh)

def project_rot6d(rot6d: Float[Tensor, "*batch joints 6"]) -> Float[Tensor, "*batch joints 6"]:
    """Project rot6d representations to valid rotations."""
    a = rot6d[..., :3]
    b = rot6d[..., 3:]
    r1 = torch.nn.functional.normalize(a, dim=-1)
    b_proj = b - torch.sum(r1 * b, dim=-1, keepdim=True) * r1
    r2 = torch.nn.functional.normalize(b_proj, dim=-1)
    projected_rot6d = torch.cat([r1, r2], dim=-1)
    return projected_rot6d



class EgoDenoiseTraj(TensorDataclass):
    """
    Data structure for denoising. Contains tensors that we are denoising, as
    well as utilities for packing and unpacking them.
    """

    betas: Float[Tensor, "*batch timesteps 16"]
    """Body shape parameters."""

    body_rot6d: Float[Tensor, "*batch timesteps 21 6"]
    """Local orientations for each body joint in rot6d representation."""

    contacts: Float[Tensor, "*batch timesteps 21"]
    """Contact boolean for each joint."""

    hand_rot6d: Float[Tensor, "*batch timesteps 30 6"] | None
    """Local orientations for each hand joint in rot6d representation."""

    prev_window: Optional[EgoDenoiseTraj] = None
    """Previous window trajectory for conditioning."""

    @staticmethod
    def get_packed_dim(include_hands: bool) -> int:
        """Get dimension of packed representation."""
        packed_dim = 16 + 21 * 6 + 21  # betas + body_rot6d + contacts
        if include_hands:
            packed_dim += 30 * 6  # hand_rot6d
        return packed_dim

    def pack(self) -> Float[Tensor, "*batch timesteps d_state"]:
        """Pack trajectory into a single flattened vector."""
        (*batch, time, num_joints, rot_dim) = self.body_rot6d.shape
        assert num_joints == 21 and rot_dim == 6

        to_cat = [
            self.betas.reshape((*batch, time, -1)),
            self.body_rot6d.reshape((*batch, time, -1)),
            self.contacts,
        ]

        if self.hand_rot6d is not None:
            to_cat.append(self.hand_rot6d.reshape((*batch, time, -1)))

        return torch.cat(to_cat, dim=-1)

    @classmethod
    def unpack(
        cls,
        x: Float[Tensor, "*batch timesteps d_state"],
        include_hands: bool,
        should_project_rot6d: bool = False,
        prev_window: Optional["EgoDenoiseTraj"] = None,
    ) -> "EgoDenoiseTraj":
        """Unpack trajectory from a single flattened vector."""
        (*batch, time, d_state) = x.shape
        assert d_state == cls.get_packed_dim(include_hands)

        if include_hands:
            betas, body_rot6d_flat, contacts, hand_rot6d_flat = torch.split(
                x, [16, 21 * 6, 21, 30 * 6], dim=-1
            )
            body_rot6d = body_rot6d_flat.reshape((*batch, time, 21, 6))
            hand_rot6d = hand_rot6d_flat.reshape((*batch, time, 30, 6))
        else:
            betas, body_rot6d_flat, contacts = torch.split(
                x, [16, 21 * 6, 21], dim=-1
            )
            body_rot6d = body_rot6d_flat.reshape((*batch, time, 21, 6))
            hand_rot6d = None

        if should_project_rot6d:
            body_rot6d = project_rot6d(body_rot6d)
            if hand_rot6d is not None:
                hand_rot6d = project_rot6d(hand_rot6d)

        return cls(
            betas=betas,
            body_rot6d=body_rot6d,
            contacts=contacts,
            hand_rot6d=hand_rot6d,
            prev_window=prev_window,
        )

    def with_prev_window(self, prev_window: "EgoDenoiseTraj") -> "EgoDenoiseTraj":
        """Create a new instance with a previous window for conditioning."""
        return EgoDenoiseTraj(
            betas=self.betas,
            body_rot6d=self.body_rot6d,
            contacts=self.contacts,
            hand_rot6d=self.hand_rot6d,
            prev_window=prev_window,
        )

    def apply_to_body(self, body_model: SmplhModel) -> SmplhShapedAndPosed:
        """Apply trajectory to SMPL body model."""
        device = self.betas.device
        dtype = self.betas.dtype
        assert self.hand_rot6d is not None
        shaped = body_model.with_shape(self.betas)

        # Convert rot6d to rotation matrices
        body_rotmats = SO3.from_rot6d(
            self.body_rot6d.reshape(-1, 6)
        ).as_matrix().reshape(self.body_rot6d.shape[:-1] + (3, 3))

        hand_rotmats = SO3.from_rot6d(
            self.hand_rot6d.reshape(-1, 6)
        ).as_matrix().reshape(self.hand_rot6d.shape[:-1] + (3, 3))

        posed = shaped.with_pose(
            T_world_root=SE3.identity(device=device, dtype=dtype).parameters(),
            local_quats=SO3.from_matrix(
                torch.cat([body_rotmats, hand_rotmats], dim=-3)
            ).wxyz,
        )
        return posed

    def get_body_quats(self) -> Float[Tensor, "*batch timesteps n_joints 4"]:
        """Convert body rot6d representation to quaternions.
        
        Returns:
            Quaternions in wxyz format for each body joint.
        """
        # Convert body rot6d to quaternions
        body_quats = SO3.from_rot6d(
            self.body_rot6d.reshape(-1, 6)
        ).wxyz.reshape(*self.body_rot6d.shape[:-1], 4)
        
        return body_quats

    def get_T_world_root(
        self, 
        body_model: SmplhModel,
        Ts_world_cpf: Float[Tensor, "... 7"]
    ) -> Float[Tensor, "... 7"]:
        """Compute root transform in world frame using CPF poses.
        
        Args:
            body_model: SMPL+H body model instance
            Ts_world_cpf: Transform from world to CPF frame in SE3 parameters format
                         (qw, qx, qy, qz, x, y, z)
        
        Returns:
            Transform from world to root frame in SE3 parameters format
        """
        # First apply poses to body model to get full body pose
        posed = self.apply_to_body(body_model)
        
        # Then compute root transform using CPF poses
        return fncsmpl_extensions.get_T_world_root_from_cpf_pose(
            posed, Ts_world_cpf
        )

    def get_body_quats(self) -> Float[Tensor, "*batch timesteps n_joints 4"]:
        """Convert body rot6d representation to quaternions.
        
        Returns:
            Quaternions in wxyz format for each body joint.
        """
        # Convert body rot6d to quaternions
        body_quats = SO3.from_rot6d(
            self.body_rot6d.reshape(-1, 6)
        ).wxyz.reshape(*self.body_rot6d.shape[:-1], 4)
        
        return body_quats

    def get_T_world_root(
        self, 
        body_model: SmplhModel,
        Ts_world_cpf: Float[Tensor, "... 7"]
    ) -> Float[Tensor, "... 7"]:
        """Compute root transform in world frame using CPF poses.
        
        Args:
            body_model: SMPL+H body model instance
            Ts_world_cpf: Transform from world to CPF frame in SE3 parameters format
                         (qw, qx, qy, qz, x, y, z)
        
        Returns:
            Transform from world to root frame in SE3 parameters format
        """
        # First apply poses to body model to get full body pose
        posed = self.apply_to_body(body_model)
        
        # Then compute root transform using CPF poses
        return fncsmpl_extensions.get_T_world_root_from_cpf_pose(
            posed, Ts_world_cpf
        )

@dataclass(frozen=True)
class EgoDenoiserConfig:
    max_t: int = 1000
    fourier_enc_freqs: int = 3
    d_latent: int = 512
    d_feedforward: int = 2048
    d_noise_emb: int = 1024
    num_heads: int = 4
    encoder_layers: int = 6
    decoder_layers: int = 6
    dropout_p: float = 0.0
    activation: Literal["gelu", "relu"] = "gelu"

    positional_encoding: Literal["transformer", "rope"] = "rope"
    noise_conditioning: Literal["token", "film"] = "token"

    xattn_mode: Literal["kv_from_cond_q_from_x", "kv_from_x_q_from_cond"] = (
        "kv_from_cond_q_from_x"
    )

    include_canonicalized_cpf_rotation_in_cond: bool = True
    include_hand_motion: bool = True
    """Whether to include hand joint rotations (+15 per hand) in the denoised state."""

    condition_on_hand_positions: bool = False
    """Whether to include hand positions in the conditioning information for better guidance."""

    cond_param: Literal[
        "ours", "canonicalized", "absolute", "absrel", "absrel_global_deltas"
    ] = "ours"
    """Which conditioning parameterization to use.

    "ours" is the default, we try to be clever and design something with nice
        equivariance properties.
    "canonicalized" contains a transformation that's canonicalized to aligned
        to the first frame.
    "absolute" is the naive case, where we just pass in transformations
        directly.
    """

    include_hand_positions_cond: bool = False
    """Whether to include hand positions in the conditioning information."""

    condition_on_prev_window: bool = False
    """Whether to condition on previous motion window."""
    
    prev_window_encoder_layers: int = 2
    """Number of transformer layers for encoding previous window."""

    @cached_property
    def d_state(self) -> int:
        """Dimensionality of the state vector."""
        return EgoDenoiseTraj.get_packed_dim(self.include_hand_motion)
        
    @cached_property
    def d_cond(self) -> int:
        """Dimensionality of conditioning vector."""
        if self.cond_param == "ours":
            d_cond = 0
            d_cond += 6  # Relative CPF rotation in rot6d representation.
            d_cond += 3  # Relative CPF translation.
            d_cond += 1  # Floor height.
            if self.include_canonicalized_cpf_rotation_in_cond:
                d_cond += 6  # Canonicalized CPF rotation in rot6d.
        elif self.cond_param == "canonicalized":
            d_cond = 6 + 3  # Rotation (rot6d) and translation.
        elif self.cond_param == "absolute":
            d_cond = 6 + 3  # Rotation (rot6d) and translation.
        elif self.cond_param == "absrel":
            # Both absolute and relative (rot6d + translation for each).
            d_cond = (6 + 3) * 2
        elif self.cond_param == "absrel_global_deltas":
            # Absolute rotation and translation, plus relative rotation and translation.
            d_cond = 6 + 3 + 6 + 3
        else:
            assert False

        # Add two 3D positions to the conditioning dimension if we're including
        # hand conditioning.
        if self.include_hand_positions_cond:
            d_cond += 6

        # Apply Fourier encoding
        d_cond = d_cond + d_cond * self.fourier_enc_freqs * 2  # Fourier encoding.

        return d_cond

    def make_cond(
        self,
        T_cpf_tm1_cpf_t: Tensor,  # Shape: (batch, time, 7)
        T_world_cpf: Tensor,       # Shape: (batch, time, 7)
        T_world_cpf_0: Optional[Tensor] = None,  # Shape: (batch, 7)
        hand_positions_wrt_cpf: Optional[Tensor] = None,  # Shape: (batch, time, 6)
    ) -> Dict[str, Tensor]:
        """
        Construct conditioning information based on the selected cond_param.
        Returns a dictionary with separate tensors for each semantic component.
        """
        batch, time, _ = T_cpf_tm1_cpf_t.shape
        device = T_cpf_tm1_cpf_t.device
        dtype = T_cpf_tm1_cpf_t.dtype
        cond_dict = {}

        # Compute floor height (common to all cond_param options)
        height_from_floor = T_world_cpf[..., 6:7]  # Shape: (batch, time, 1)
        cond_dict['floor_height'] = height_from_floor  # Shape: (batch, time, 1)

        if self.cond_param == "ours":
            # Relative CPF pose in rot6d and translation
            rel_pose = SE3(T_cpf_tm1_cpf_t)
            rel_rot6d = SO3(rel_pose.rotation().wxyz).as_rot6d()  # Shape: (batch, time, 6)
            rel_trans = rel_pose.translation()                    # Shape: (batch, time, 3)
            cond_dict['rel_rot6d'] = rel_rot6d
            cond_dict['rel_trans'] = rel_trans

            if self.include_canonicalized_cpf_rotation_in_cond:
                # Canonicalized CPF rotation in rot6d
                R_world_cpf = SE3(T_world_cpf).rotation()
                forward_cpf = torch.tensor([0.0, 0.0, 1.0], device=device, dtype=dtype)
                forward_world = R_world_cpf @ forward_cpf
                yaw_angles = -torch.atan2(forward_world[..., 1], forward_world[..., 0])
                R_canonical_world = SO3.from_z_radians(yaw_angles)
                R_canonical_cpf = R_canonical_world @ R_world_cpf
                canonical_rot6d = R_canonical_cpf.as_rot6d()
                cond_dict['canonical_rot6d'] = canonical_rot6d  # Shape: (batch, time, 6)

        elif self.cond_param == "canonicalized":
            assert T_world_cpf_0 is not None, "T_world_cpf_0 is required for 'canonicalized' cond_param."
            # Compute canonicalized transformations relative to the first frame
            T_world_cpf_0_inv = SE3(T_world_cpf_0).inverse()
            T_cpf_0_cpf_t = SE3(T_world_cpf_0_inv[:, None, :]).multiply(SE3(T_world_cpf)).parameters()
            canonical_pose = SE3(T_cpf_0_cpf_t)
            canonical_rot6d = SO3(canonical_pose.rotation().wxyz).as_rot6d()  # Shape: (batch, time, 6)
            canonical_trans = canonical_pose.translation()                    # Shape: (batch, time, 3)
            cond_dict['canonical_rot6d'] = canonical_rot6d
            cond_dict['canonical_trans'] = canonical_trans

        elif self.cond_param == "absolute":
            # Use absolute CPF pose in world coordinates
            abs_pose = SE3(T_world_cpf)
            abs_rot6d = SO3(abs_pose.rotation().wxyz).as_rot6d()  # Shape: (batch, time, 6)
            abs_trans = abs_pose.translation()                    # Shape: (batch, time, 3)
            cond_dict['abs_rot6d'] = abs_rot6d
            cond_dict['abs_trans'] = abs_trans

        elif self.cond_param == "absrel":
            # Combine absolute and relative transformations
            # Absolute CPF pose
            abs_pose = SE3(T_world_cpf)
            abs_rot6d = SO3(abs_pose.rotation().wxyz).as_rot6d()  # Shape: (batch, time, 6)
            abs_trans = abs_pose.translation()                    # Shape: (batch, time, 3)
            cond_dict['abs_rot6d'] = abs_rot6d
            cond_dict['abs_trans'] = abs_trans
            # Relative CPF pose
            rel_pose = SE3(T_cpf_tm1_cpf_t)
            rel_rot6d = SO3(rel_pose.rotation().wxyz).as_rot6d()
            rel_trans = rel_pose.translation()
            cond_dict['rel_rot6d'] = rel_rot6d
            cond_dict['rel_trans'] = rel_trans

        elif self.cond_param == "absrel_global_deltas":
            # Similar to 'absrel' but includes global deltas
            # Absolute CPF pose
            abs_pose = SE3(T_world_cpf)
            abs_rot6d = SO3(abs_pose.rotation().wxyz).as_rot6d()
            abs_trans = abs_pose.translation()
            cond_dict['abs_rot6d'] = abs_rot6d
            cond_dict['abs_trans'] = abs_trans
            # Relative CPF pose
            rel_pose = SE3(T_cpf_tm1_cpf_t)
            rel_rot6d = SO3(rel_pose.rotation().wxyz).as_rot6d()
            rel_trans = rel_pose.translation()
            cond_dict['rel_rot6d'] = rel_rot6d
            cond_dict['rel_trans'] = rel_trans
            # Global deltas
            delta_rot6d = abs_rot6d[:, 1:, :] - abs_rot6d[:, :-1, :]
            delta_trans = abs_trans[:, 1:, :] - abs_trans[:, :-1, :]
            # Pad to match sequence length
            delta_rot6d = torch.cat([delta_rot6d[:, :1, :], delta_rot6d], dim=1)
            delta_trans = torch.cat([delta_trans[:, :1, :], delta_trans], dim=1)
            cond_dict['delta_rot6d'] = delta_rot6d
            cond_dict['delta_trans'] = delta_trans

        else:
            raise ValueError(f"Unknown cond_param: {self.cond_param}")

        # Include hand positions in conditioning if applicable
        if self.include_hand_positions_cond and hand_positions_wrt_cpf is not None:
            cond_dict['hand_positions'] = hand_positions_wrt_cpf  # Shape: (batch, time, 6)

        return cond_dict

<<<<<<< HEAD
    def cond_component_names(self) -> List[str]:
        """List of conditional component names based on configuration."""
        names = ['floor_height']  # Common to all cond_param options
=======
    def forward(
        self,
        x_t_packed: Float[Tensor, "batch time state_dim"],
        t: Float[Tensor, "batch"],
        *,
        T_world_cpf: Float[Tensor, "batch time 7"],
        T_cpf_tm1_cpf_t: Float[Tensor, "batch time 7"],
        project_output_rotmats: bool,
        # Observed hand positions, relative to the CPF.
        hand_positions_wrt_cpf: Float[Tensor, "batch time 6"] | None,
        # Attention mask for using shorter sequences.
        mask: Bool[Tensor, "batch time"] | None,
        # Mask for when to drop out / keep conditioning information.
        cond_dropout_keep_mask: Bool[Tensor, "batch"] | None = None,
    ) -> Float[Tensor, "batch time state_dim"]:
        """Predict a denoised trajectory. Note that `t` refers to a noise
        level, not a timestep."""
        config = self.config
>>>>>>> 81ff25ed

        if self.cond_param == 'ours':
            names.extend(['rel_rot6d', 'rel_trans'])
            if self.include_canonicalized_cpf_rotation_in_cond:
                names.append('canonical_rot6d')
        elif self.cond_param == 'canonicalized':
            names.extend(['canonical_rot6d', 'canonical_trans'])
        elif self.cond_param == 'absolute':
            names.extend(['abs_rot6d', 'abs_trans'])
        elif self.cond_param == 'absrel':
            names.extend(['abs_rot6d', 'abs_trans', 'rel_rot6d', 'rel_trans'])
        elif self.cond_param == 'absrel_global_deltas':
            names.extend([
                'abs_rot6d', 'abs_trans',
                'rel_rot6d', 'rel_trans',
                'delta_rot6d', 'delta_trans'
            ])
        else:
            raise ValueError(f"Unknown cond_param: {self.cond_param}")

        # Include hand positions if applicable
        if self.include_hand_positions_cond:
            names.append('hand_positions')

        return names

    def get_cond_component_dim(self, name: str) -> int:
        """Return the dimension of each conditional component."""
        if name == 'floor_height':
            return 1
        elif name in ['rel_rot6d', 'canonical_rot6d', 'abs_rot6d', 'delta_rot6d']:
            return 6
        elif name in ['rel_trans', 'canonical_trans', 'abs_trans', 'delta_trans']:
            return 3
        elif name == 'hand_positions':
            return 6
        else:
            raise ValueError(f"Unknown conditional component: {name}")

    def to_json(self) -> str:
        """Serialize the config to a JSON string."""
        return json.dumps(asdict(self))

    @classmethod
    def from_json(cls, json_str: str) -> "EgoDenoiserConfig":
        """Create a config from a JSON string."""
        config_dict = json.loads(json_str)
        return cls(**config_dict)

@cache
def make_positional_encoding(
    d_latent: int, length: int, dtype: torch.dtype
) -> Float[Tensor, "length d_latent"]:
    """Computes standard Transformer positional encoding."""
    pe = torch.zeros(length, d_latent, dtype=dtype)
    position = torch.arange(0, length, dtype=torch.float).unsqueeze(1)
    div_term = torch.exp(
        torch.arange(0, d_latent, 2).float() * (-np.log(10000.0) / d_latent)
    )
    pe[:, 0::2] = torch.sin(position * div_term)
    pe[:, 1::2] = torch.cos(position * div_term)
    assert pe.shape == (length, d_latent)
    return pe


def fourier_encode(
    x: Float[Tensor, "*#batch channels"], freqs: int
) -> Float[Tensor, "*#batch channels+2*freqs*channels"]:
    """Apply Fourier encoding to a tensor."""
    *batch_axes, x_dim = x.shape
    coeffs = 2.0 ** torch.arange(freqs, device=x.device)
    scaled = (x[..., None] * coeffs).reshape((*batch_axes, x_dim * freqs))
    return torch.cat(
        [
            x,
            torch.sin(torch.cat([scaled, scaled + torch.pi / 2.0], dim=-1)),
        ],
        dim=-1,
    )


@dataclass(frozen=True)
class TransformerBlockConfig:
    d_latent: int
    d_noise_emb: int
    d_feedforward: int
    n_heads: int
    dropout_p: float
    activation: Literal["gelu", "relu"]
    include_xattn: bool
    use_rope_embedding: bool
    use_film_noise_conditioning: bool
    xattn_mode: Literal["kv_from_cond_q_from_x", "kv_from_x_q_from_cond"]


class TransformerBlock(nn.Module):
    """An even-tempered Transformer block."""

    def __init__(self, config: TransformerBlockConfig) -> None:
        super().__init__()
        self.sattn_qkv_proj = nn.Linear(
            config.d_latent, config.d_latent * 3, bias=False
        )
        self.sattn_out_proj = nn.Linear(config.d_latent, config.d_latent, bias=False)

        self.layernorm1 = nn.LayerNorm(config.d_latent)
        self.layernorm2 = nn.LayerNorm(config.d_latent)

        assert config.d_latent % config.n_heads == 0
        self.rotary_emb = (
            RotaryEmbedding(config.d_latent // config.n_heads, learned_freq=True)
            if config.use_rope_embedding
            else None
        )

        if config.include_xattn:
            self.xattn_kv_proj = nn.Linear(
                config.d_latent, config.d_latent * 2, bias=False
            )
            self.xattn_q_proj = nn.Linear(config.d_latent, config.d_latent, bias=False)
            self.xattn_layernorm = nn.LayerNorm(config.d_latent)
            self.xattn_out_proj = nn.Linear(
                config.d_latent, config.d_latent, bias=False
            )

        self.norm_no_learnable = nn.LayerNorm(
            config.d_feedforward, elementwise_affine=False, bias=False
        )
        self.activation = {"gelu": nn.GELU, "relu": nn.ReLU}[config.activation]()
        self.dropout = nn.Dropout(config.dropout_p)

        self.mlp0 = nn.Linear(config.d_latent, config.d_feedforward)
        self.mlp_film_cond_proj = (
            zero_module(
                nn.Linear(config.d_noise_emb, config.d_feedforward * 2, bias=False)
            )
            if config.use_film_noise_conditioning
            else None
        )
        self.mlp1 = nn.Linear(config.d_feedforward, config.d_latent)
        self.config = config

    def forward(
        self,
        x: Float[Tensor, "batch tokens d_latent"],
        attn_mask: Bool[Tensor, "batch 1 tokens tokens"] | None,
        noise_emb: Float[Tensor, "batch d_noise_emb"],
        cond: Float[Tensor, "batch tokens d_latent"] | None = None,
    ) -> Float[Tensor, "batch tokens d_latent"]:
        config = self.config
        (batch, time, d_latent) = x.shape

        # Self-attention.
        # We put layer normalization after the residual connection.
        x = self.layernorm1(x + self._sattn(x, attn_mask))

        # Include conditioning.
        if config.include_xattn:
            assert cond is not None
            x = self.xattn_layernorm(x + self._xattn(x, attn_mask, cond=cond))

        mlp_out = x
        mlp_out = self.mlp0(mlp_out)
        mlp_out = self.activation(mlp_out)

        # FiLM-style conditioning.
        if self.mlp_film_cond_proj is not None:
            scale, shift = torch.chunk(
                self.mlp_film_cond_proj(noise_emb), chunks=2, dim=-1
            )
            assert scale.shape == shift.shape == (batch, config.d_feedforward)
            mlp_out = (
                self.norm_no_learnable(mlp_out) * (1.0 + scale[:, None, :])
                + shift[:, None, :]
            )

        mlp_out = self.dropout(mlp_out)
        mlp_out = self.mlp1(mlp_out)

        x = self.layernorm2(x + mlp_out)
        assert x.shape == (batch, time, d_latent)
        return x

    def _sattn(self, x: Tensor, attn_mask: Tensor | None) -> Tensor:
        """Multi-head self-attention."""
        config = self.config
        q, k, v = rearrange(
            self.sattn_qkv_proj(x),
            "b t (qkv nh dh) -> qkv b nh t dh", 
            qkv=3,
            nh=config.n_heads,
        )
        if self.rotary_emb is not None:
            q = self.rotary_emb.rotate_queries_or_keys(q, seq_dim=-2)
            k = self.rotary_emb.rotate_queries_or_keys(k, seq_dim=-2)
        x = torch.nn.functional.scaled_dot_product_attention(
            q, k, v, dropout_p=config.dropout_p, attn_mask=attn_mask
        )
        x = self.dropout(x)
        x = rearrange(x, "b nh t dh -> b t (nh dh)", nh=config.n_heads)
        x = self.sattn_out_proj(x)
        return x

    def _xattn(self, x: Tensor, attn_mask: Tensor | None, cond: Tensor) -> Tensor:
        """Multi-head cross-attention."""
        config = self.config
        k, v = rearrange(
            self.xattn_kv_proj(
                {
                    "kv_from_cond_q_from_x": cond,
                    "kv_from_x_q_from_cond": x,
                }[self.config.xattn_mode]
            ),
            "b t (qk nh dh) -> qk b nh t dh",
            qk=2,
            nh=config.n_heads,
        )
        q = rearrange(
            self.xattn_q_proj(
                {
                    "kv_from_cond_q_from_x": x,
                    "kv_from_x_q_from_cond": cond,
                }[self.config.xattn_mode]
            ),
            "b t (nh dh) -> b nh t dh",
            nh=config.n_heads,
        )
        if self.rotary_emb is not None:
            q = self.rotary_emb.rotate_queries_or_keys(q, seq_dim=-2)
            k = self.rotary_emb.rotate_queries_or_keys(k, seq_dim=-2)
        x = torch.nn.functional.scaled_dot_product_attention(
            q, k, v, dropout_p=config.dropout_p, attn_mask=attn_mask
        )
        x = rearrange(x, "b nh t dh -> b t (nh dh)")
        x = self.xattn_out_proj(x)

        return x


def zero_module(module):
    """Zero out the parameters of a module and return it."""
    for p in module.parameters():
        p.detach().zero_()
    return module<|MERGE_RESOLUTION|>--- conflicted
+++ resolved
@@ -420,30 +420,9 @@
 
         return cond_dict
 
-<<<<<<< HEAD
     def cond_component_names(self) -> List[str]:
         """List of conditional component names based on configuration."""
         names = ['floor_height']  # Common to all cond_param options
-=======
-    def forward(
-        self,
-        x_t_packed: Float[Tensor, "batch time state_dim"],
-        t: Float[Tensor, "batch"],
-        *,
-        T_world_cpf: Float[Tensor, "batch time 7"],
-        T_cpf_tm1_cpf_t: Float[Tensor, "batch time 7"],
-        project_output_rotmats: bool,
-        # Observed hand positions, relative to the CPF.
-        hand_positions_wrt_cpf: Float[Tensor, "batch time 6"] | None,
-        # Attention mask for using shorter sequences.
-        mask: Bool[Tensor, "batch time"] | None,
-        # Mask for when to drop out / keep conditioning information.
-        cond_dropout_keep_mask: Bool[Tensor, "batch"] | None = None,
-    ) -> Float[Tensor, "batch time state_dim"]:
-        """Predict a denoised trajectory. Note that `t` refers to a noise
-        level, not a timestep."""
-        config = self.config
->>>>>>> 81ff25ed
 
         if self.cond_param == 'ours':
             names.extend(['rel_rot6d', 'rel_trans'])
